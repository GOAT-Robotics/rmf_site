[package]
name = "rmf_site_editor"
version = "0.0.1"
edition = "2021"

[lib]
crate-type = ["cdylib", "rlib"]
name = "librmf_site_editor"

[[bin]]
path = "src/main.rs"
name = "rmf_site_editor"

[dependencies]
<<<<<<< HEAD
bevy_egui = "0.15"
bevy_mod_picking = "0.8"
bevy_mod_raycast = "0.6"
bevy_mod_outline = "0.2.5"
# TODO(luca) Update this if 0.5.3 is released, or to 0.6.0 when migrating to bevy 0.9
bevy_infinite_grid = { git = "https://github.com/ForesightMiningSoftwareCorporation/bevy_infinite_grid", rev = "ae0ec91" }
=======
bevy_egui = "0.19"
bevy_mod_picking = "0.10"
bevy_mod_raycast = "0.7"
bevy_mod_outline = "0.3.2"
>>>>>>> 93238ce4
smallvec = "*"
serde = { version = "1.0", features = ["derive"] }
serde_yaml = "0.8.23"
serde_json = "1.0"
wasm-bindgen = "0.2"
web-sys = { version = "0.3.56", features = ["console"] }
futures-lite = "1.12.0"
bevy = "0.9"
dirs = "4.0"
thread_local = "*"
lyon = "1"
thiserror = "*"
rmf_site_format = { path = "../rmf_site_format", features = ["bevy"] }
itertools = "*"
bitfield = "*"

# only enable the 'dynamic' feature if we're not building for web or windows
[target.'cfg(all(not(target_arch = "wasm32"), not(target_os = "windows")))'.dependencies]
bevy = { version = "0.9", features = ["dynamic"] }
surf = { version = "2.3" }

[target.'cfg(not(target_arch = "wasm32"))'.dependencies]
rfd = "0.8.2"
clap = { version = "4.0.10", features = ["color", "derive", "help", "usage", "suggestions"] }

# windows doesnt work well with dynamic feature yet
[target.'cfg(target_os = "windows")'.dependencies]
bevy = "0.9"
surf = { version = "2.3" }

[target.'cfg(target_arch = "wasm32")'.dependencies]
surf = { version = "2.3", default-features = false, features = ["wasm-client", "encoding"] }<|MERGE_RESOLUTION|>--- conflicted
+++ resolved
@@ -12,19 +12,11 @@
 name = "rmf_site_editor"
 
 [dependencies]
-<<<<<<< HEAD
-bevy_egui = "0.15"
-bevy_mod_picking = "0.8"
-bevy_mod_raycast = "0.6"
-bevy_mod_outline = "0.2.5"
-# TODO(luca) Update this if 0.5.3 is released, or to 0.6.0 when migrating to bevy 0.9
-bevy_infinite_grid = { git = "https://github.com/ForesightMiningSoftwareCorporation/bevy_infinite_grid", rev = "ae0ec91" }
-=======
 bevy_egui = "0.19"
 bevy_mod_picking = "0.10"
 bevy_mod_raycast = "0.7"
 bevy_mod_outline = "0.3.2"
->>>>>>> 93238ce4
+bevy_infinite_grid = "0.6"
 smallvec = "*"
 serde = { version = "1.0", features = ["derive"] }
 serde_yaml = "0.8.23"
