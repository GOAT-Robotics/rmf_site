--- conflicted
+++ resolved
@@ -48,16 +48,13 @@
 gz-fuel = { git = "https://github.com/open-rmf/gz-fuel-rs", branch = "luca/ehttp" }
 pathdiff = "*"
 tera = "1.19.1"
-<<<<<<< HEAD
 js-sys = "0.3.60"
 web-sys = "0.3.60"
 console_error_panic_hook = "0.1.7"
 ron = "0.8"
 once_cell = "1.8.0"
-=======
 ehttp = { version = "0.4", features = ["native-async"] }
 rand = "0.8"
->>>>>>> c0447736
 
 [target.'cfg(not(target_arch = "wasm32"))'.dependencies]
 clap = { version = "4.0.10", features = ["color", "derive", "help", "usage", "suggestions"] }
