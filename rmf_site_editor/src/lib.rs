--- conflicted
+++ resolved
@@ -1,12 +1,9 @@
-<<<<<<< HEAD
 extern crate console_error_panic_hook;
 
 use bevy::{
     log::LogPlugin, pbr::DirectionalLightShadowMap, prelude::*, render::{mesh::shape::Cube, renderer::RenderAdapterInfo},
 };
-=======
-use bevy::{log::LogPlugin, pbr::DirectionalLightShadowMap, prelude::*};
->>>>>>> c0447736
+
 use bevy_egui::EguiPlugin;
 
 use main_menu::MainMenuPlugin;
@@ -277,48 +274,8 @@
 
 impl Plugin for SiteEditor {
     fn build(&self, app: &mut App) {
-<<<<<<< HEAD
-        #[cfg(target_arch = "wasm32")]
-        {
-            app.add_plugins(
-                DefaultPlugins
-                    .build()
-                    .disable::<LogPlugin>()
-                    .set(WindowPlugin {
-                        primary_window: Some(Window {
-                            title: "RCC RMF Site Editor".to_owned(),
-                            canvas: Some(String::from("#rmf_site_editor_canvas")),
-                            fit_canvas_to_parent: true,
-                            ..default()
-                        }),
-                        ..default()
-                    })
-                    .set(ImagePlugin {
-                        default_sampler: SamplerDescriptor {
-                            address_mode_u: AddressMode::Repeat,
-                            address_mode_v: AddressMode::Repeat,
-                            address_mode_w: AddressMode::Repeat,
-                            ..Default::default()
-                        },
-                    })
-                    .add_after::<bevy::asset::AssetPlugin, _>(SiteAssetIoPlugin),
-            );
-        }
-
-        #[cfg(not(target_arch = "wasm32"))]
-        {
-            app.add_plugins(
-                DefaultPlugins
-                    .build()
-                    .disable::<LogPlugin>()
-                    .set(WindowPlugin {
-                        primary_window: Some(Window {
-                            title: "RMF Site Editor".to_owned(),
-                            resolution: (1600., 900.).into(),
-                            ..default()
-                        }),
-=======
-        app.add_plugins((
+
+      app.add_plugins((
             SiteAssetIoPlugin,
             DefaultPlugins
                 .build()
@@ -332,7 +289,6 @@
                         canvas: Some(String::from("#rmf_site_editor_canvas")),
                         #[cfg(target_arch = "wasm32")]
                         fit_canvas_to_parent: true,
->>>>>>> c0447736
                         ..default()
                     }),
                     ..default()
@@ -351,19 +307,12 @@
                         #[cfg(not(target_arch = "wasm32"))]
                         features: WgpuFeatures::POLYGON_MODE_LINE,
                         ..default()
-<<<<<<< HEAD
-                    })
-                    .add_after::<bevy::asset::AssetPlugin, _>(SiteAssetIoPlugin),
-            );
-        }
-
-=======
                     }
                     .into(),
                     ..default()
                 }),
         ));
->>>>>>> c0447736
+      
         app.insert_resource(DirectionalLightShadowMap { size: 2048 })
             .add_state::<AppState>()
             .add_plugins((
