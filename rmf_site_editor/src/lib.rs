--- conflicted
+++ resolved
@@ -1,12 +1,11 @@
-<<<<<<< HEAD
 extern crate console_error_panic_hook;
 
 use bevy::{
-    log::LogPlugin, pbr::DirectionalLightShadowMap, prelude::*, render::{mesh::shape::Cube, renderer::RenderAdapterInfo},
+    log::LogPlugin,
+    pbr::DirectionalLightShadowMap,
+    prelude::*,
+    render::{mesh::shape::Cube, renderer::RenderAdapterInfo},
 };
-=======
-use bevy::{log::LogPlugin, pbr::DirectionalLightShadowMap, prelude::*};
->>>>>>> 66c16031
 use bevy_egui::EguiPlugin;
 
 use main_menu::MainMenuPlugin;
@@ -85,7 +84,7 @@
 use crate::main_menu::UploadData;
 use crate::main_menu::WebAutoLoad;
 
-use crate::rcc::{set_site_mode,is_site_in_view_mode};
+use crate::rcc::{is_site_in_view_mode, set_site_mode};
 
 // Define a struct to keep some information about our entity.
 // Here it's an arbitrary movement speed, the spawn location, and a maximum distance from it.
@@ -193,7 +192,6 @@
     #[cfg(target_arch = "wasm32")]
     log("Running RCC RMF Site Editor with map data");
     set_site_mode();
-    
 
     let array = Uint8Array::new(&buffer);
     let bytes: Vec<u8> = array.to_vec();
@@ -233,25 +231,23 @@
 
 #[cfg(target_arch = "wasm32")]
 #[wasm_bindgen]
-pub fn send_robot_pose(robot_id: JsValue,robot_pose: js_sys::Object) {
+pub fn send_robot_pose(robot_id: JsValue, robot_pose: js_sys::Object) {
     panic::set_hook(Box::new(console_error_panic_hook::hook));
 
     #[cfg(target_arch = "wasm32")]
     let robot_id: String = robot_id.as_string().unwrap();
-   
-   
+
     match rcc::parse_robot_pose(&robot_pose) {
-        Ok(obj)=>{
-            rcc::add_robot_pose_by_id(robot_id,obj);
-        },
-        Err(err)=>{
+        Ok(obj) => {
+            rcc::add_robot_pose_by_id(robot_id, obj);
+        }
+        Err(err) => {
             #[cfg(target_arch = "wasm32")]
             {
-                log( &format!("Error parsing  robot pose: {}", err));
+                log(&format!("Error parsing  robot pose: {}", err));
             }
         }
     }
-
 }
 
 pub fn run(command_line_args: Vec<String>) {
@@ -277,47 +273,6 @@
 
 impl Plugin for SiteEditor {
     fn build(&self, app: &mut App) {
-<<<<<<< HEAD
-        #[cfg(target_arch = "wasm32")]
-        {
-            app.add_plugins(
-                DefaultPlugins
-                    .build()
-                    .disable::<LogPlugin>()
-                    .set(WindowPlugin {
-                        primary_window: Some(Window {
-                            title: "RCC RMF Site Editor".to_owned(),
-                            canvas: Some(String::from("#rmf_site_editor_canvas")),
-                            fit_canvas_to_parent: true,
-                            ..default()
-                        }),
-                        ..default()
-                    })
-                    .set(ImagePlugin {
-                        default_sampler: SamplerDescriptor {
-                            address_mode_u: AddressMode::Repeat,
-                            address_mode_v: AddressMode::Repeat,
-                            address_mode_w: AddressMode::Repeat,
-                            ..Default::default()
-                        },
-                    })
-                    .add_after::<bevy::asset::AssetPlugin, _>(SiteAssetIoPlugin),
-            );
-        }
-
-        #[cfg(not(target_arch = "wasm32"))]
-        {
-            app.add_plugins(
-                DefaultPlugins
-                    .build()
-                    .disable::<LogPlugin>()
-                    .set(WindowPlugin {
-                        primary_window: Some(Window {
-                            title: "RMF Site Editor".to_owned(),
-                            resolution: (1600., 900.).into(),
-                            ..default()
-                        }),
-=======
         app.add_plugins((
             SiteAssetIoPlugin,
             DefaultPlugins
@@ -325,14 +280,13 @@
                 .disable::<LogPlugin>()
                 .set(WindowPlugin {
                     primary_window: Some(Window {
-                        title: "RMF Site Editor".to_owned(),
+                        title: "RCC Site Editor".to_owned(),
                         #[cfg(not(target_arch = "wasm32"))]
                         resolution: (1600., 900.).into(),
                         #[cfg(target_arch = "wasm32")]
                         canvas: Some(String::from("#rmf_site_editor_canvas")),
                         #[cfg(target_arch = "wasm32")]
                         fit_canvas_to_parent: true,
->>>>>>> 66c16031
                         ..default()
                     }),
                     ..default()
@@ -351,19 +305,12 @@
                         #[cfg(not(target_arch = "wasm32"))]
                         features: WgpuFeatures::POLYGON_MODE_LINE,
                         ..default()
-<<<<<<< HEAD
-                    })
-                    .add_after::<bevy::asset::AssetPlugin, _>(SiteAssetIoPlugin),
-            );
-        }
-
-=======
                     }
                     .into(),
                     ..default()
                 }),
         ));
->>>>>>> 66c16031
+
         app.insert_resource(DirectionalLightShadowMap { size: 2048 })
             .add_state::<AppState>()
             .add_plugins((
@@ -401,16 +348,16 @@
 
     for i in 0..robot_list.length() {
         match rcc::parse_robot_data(&robot_list.get(i)) {
-            Ok(robot_id)=>{
+            Ok(robot_id) => {
                 //Add robot to the hashMap for later use
                 rcc::add_robot_in_robot_list(&robot_id, i);
 
-                 //Get robot's initial pose
-                 let robot_pose = get_robot_initial_pose(&robot_id);
-
-                 //Parse robot's pose & spawn
-                 match rcc::parse_robot_pose(&robot_pose) {
-                    Ok(obj)=>{
+                //Get robot's initial pose
+                let robot_pose = get_robot_initial_pose(&robot_id);
+
+                //Parse robot's pose & spawn
+                match rcc::parse_robot_pose(&robot_pose) {
+                    Ok(obj) => {
                         commands.spawn((
                             PbrBundle {
                                 mesh: meshes.add(Mesh::from(shape::Cube {
@@ -421,47 +368,42 @@
                             },
                             Movable::new(entity_spawn),
                         ));
-                    },
-                    Err(err)=>{
+                    }
+                    Err(err) => {
                         #[cfg(target_arch = "wasm32")]
                         {
-                            log( &format!("Error parsing  robot pose: {}", err));
+                            log(&format!("Error parsing  robot pose: {}", err));
                         }
                     }
                 }
-            },
-            Err(err)=>{
+            }
+            Err(err) => {
                 #[cfg(target_arch = "wasm32")]
                 {
-                    log( &format!("Error parsing  robot list items JSON: {}", err));
+                    log(&format!("Error parsing  robot list items JSON: {}", err));
                 }
             }
         }
     }
 }
 
-
-
 fn update_robot_pose(mut cubes: Query<(&mut Transform, &mut Movable)>, timer: Res<Time>) {
-    
-    let mut index:u32 = 0;
+    let mut index: u32 = 0;
     for (mut transform, mut cube) in &mut cubes {
         if let Some(robot_id) = rcc::get_robot_id(index) {
-            
             if let Some(robot_pose) = rcc::get_robot_pose_by_id(&robot_id) {
-                
                 let target_position = Vec3::new(robot_pose.x, robot_pose.y, 0.0);
                 let direction = (target_position - transform.translation).normalize();
 
                 // Update the position only if the robot has not reached the position yet
-                if !(transform.translation.distance(target_position) <= cube.speed * timer.delta_seconds()) {
+                if !(transform.translation.distance(target_position)
+                    <= cube.speed * timer.delta_seconds())
+                {
                     transform.translation += direction * cube.speed * timer.delta_seconds();
                 }
-                
             } else {
                 log("unable to get robot pose");
             }
-           
         } else {
             log("unable to get robot id");
         }
