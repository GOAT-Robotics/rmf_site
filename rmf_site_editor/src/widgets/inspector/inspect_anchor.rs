--- conflicted
+++ resolved
@@ -18,13 +18,8 @@
 use crate::{
     interaction::{ChangeMode, Hover, MoveTo, SelectAnchor3D},
     site::{
-<<<<<<< HEAD
-        Anchor, AssociatedGraphs, Category, Change, Dependents, JointType, LocationTags,
-        MeshConstraint, SiteID, Subordinate,
-=======
         latlon_to_world, world_to_latlon, Anchor, AssociatedGraphs, Category, Change, Dependents,
-        GeographicComponent, LocationTags, MeshConstraint, SiteID, Subordinate,
->>>>>>> 996a0df5
+        GeographicComponent, JointType, LocationTags, MeshConstraint, SiteID, Subordinate,
     },
     widgets::{inspector::InspectPose, inspector::SelectionWidget, AppEvents, Icons},
     workcell::CreateJoint,
@@ -48,11 +43,8 @@
     >,
     pub icons: Res<'w, Icons>,
     pub site_id: Query<'w, 's, &'static SiteID>,
-<<<<<<< HEAD
     pub joints: Query<'w, 's, Entity, With<JointType>>,
-=======
     pub geographic_offset: Query<'w, 's, &'static GeographicComponent>,
->>>>>>> 996a0df5
 }
 
 pub struct InspectAnchorWidget<'a, 'w1, 'w2, 's1, 's2> {
@@ -238,7 +230,6 @@
                                 // If the parent is not a joint, add a joint creation widget
                                 if self.params.joints.get(parent.get()).is_err() {
                                     if ui.button("Create joint").on_hover_text("Create a fixed joint and place it between the parent frame and this frame").clicked() {
-                                        println!("Adding joint");
                                         self.events.create_joint.send(CreateJoint {
                                             parent: parent.get(),
                                             child: self.anchor,
