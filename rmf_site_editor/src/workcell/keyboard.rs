--- conflicted
+++ resolved
@@ -21,12 +21,8 @@
 
 pub fn handle_workcell_keyboard_input(
     keyboard_input: Res<Input<KeyCode>>,
-<<<<<<< HEAD
-    mut egui_context: ResMut<EguiContext>,
+    mut egui_context: EguiContexts,
     mut save_events: EventWriter<SaveWorkspace>,
-=======
-    mut egui_context: EguiContexts,
->>>>>>> d018dca6
 ) {
     let egui_context = egui_context.ctx_mut();
     let ui_has_focus = egui_context.wants_pointer_input()
@@ -37,7 +33,7 @@
         return;
     }
 
-    if keyboard_input.any_pressed([KeyCode::LControl, KeyCode::RControl]) {
+    if keyboard_input.any_pressed([KeyCode::ControlLeft, KeyCode::ControlRight]) {
         if keyboard_input.just_pressed(KeyCode::E) {
             info!("Exporting URDF");
             save_events.send(SaveWorkspace {
