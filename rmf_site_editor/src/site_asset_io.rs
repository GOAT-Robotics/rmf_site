use bevy::asset::io::AssetSource as BevyAssetSource;
use bevy::{
    asset::io::{AssetReader, AssetReaderError, AssetSourceBuilder, PathStream, Reader, VecReader},
    prelude::*,
    utils::BoxedFuture,
};
use dirs;
use serde::Deserialize;
use std::env;
use std::fs;
use std::io;
use std::marker::Sync;
use std::path::{Path, PathBuf};
use std::sync::Mutex;

<<<<<<< HEAD
use crate::{rcc, urdf_loader::UrdfPlugin, OSMTile};
use urdf_rs::utils::expand_package_path;

use crate::log;
use rmf_site_format::AssetSource;

=======
use crate::OSMTile;
use urdf_rs::utils::expand_package_path;

>>>>>>> c0447736
pub fn cache_path() -> PathBuf {
    let mut p = dirs::cache_dir().unwrap();
    p.push("open-robotics");
    p.push("rmf_site_editor");
    return p;
}

const FUEL_BASE_URI: &str = "https://fuel.gazebosim.org/1.0";
pub const MODEL_ENVIRONMENT_VARIABLE: &str = "GZ_SIM_RESOURCE_PATH";

pub static FUEL_API_KEY: Mutex<Option<String>> = Mutex::new(None);

#[derive(Deserialize)]
struct FuelErrorMsg {
    errcode: u32,
    msg: String,
}

fn load_from_file<'a>(path: PathBuf) -> Result<Box<Reader<'a>>, AssetReaderError> {
    match fs::read(&path) {
        Ok(bytes) => Ok(Box::new(VecReader::new(bytes))),
        Err(e) => {
            if e.kind() == std::io::ErrorKind::NotFound {
                Err(AssetReaderError::NotFound(path))
            } else {
                Err(e.into())
            }
        }
    }
}

fn generate_remote_asset_url(name: &str) -> Result<String, AssetReaderError> {
    // Expected format: OrgName/ModelName/FileName.ext
    // We may need to be a bit magical here because some assets
    // are found in Fuel and others are not.
    let binding = name.to_owned();
    let mut tokens = binding.split("/");
    let org_name = match tokens.next() {
        Some(token) => token,
        None => {
            return Err(AssetReaderError::Io(io::Error::new(
                io::ErrorKind::Other,
                format!("Unable to parse into org/model names: {name}"),
            )));
        }
    };
    let model_name = match tokens.next() {
        Some(token) => token,
        None => {
            return Err(AssetReaderError::Io(io::Error::new(
                io::ErrorKind::Other,
                format!("Unable to parse into org/model names: {name}"),
            )));
        }
    };
    // TODO(luca) migrate to split.remainder once
    // https://github.com/rust-lang/rust/issues/77998 is stabilized
    let binding = tokens.fold(String::new(), |prefix, path| prefix + "/" + path);
    if binding.len() < 2 {
        return Err(AssetReaderError::Io(io::Error::new(
            io::ErrorKind::Other,
            format!("File name not found for: {name}"),
        )));
    }
    let filename = binding.split_at(1).1;
    let uri = format!(
        "{0}/{1}/models/{2}/tip/files/{3}",
        FUEL_BASE_URI, org_name, model_name, filename
    );
    return Ok(uri);
}

async fn fetch_asset<'a>(
    remote_url: String,
    asset_name: String,
) -> Result<Box<Reader<'a>>, AssetReaderError> {
    let mut req = ehttp::Request::get(remote_url.clone());
    match FUEL_API_KEY.lock() {
        Ok(key) => {
            if let Some(key) = key.clone() {
                req.headers.headers.push(("Private-token".to_owned(), key));
            }
        }
        Err(poisoned_key) => {
            // Reset the key to None
            *poisoned_key.into_inner() = None;
            return Err(AssetReaderError::Io(io::Error::new(
                io::ErrorKind::Other,
                format!("Lock poisoning detected when reading fuel API key, please set it again."),
            )));
        }
    }
    let bytes = ehttp::fetch_async(req)
        .await
        .map_err(|e| AssetReaderError::Io(io::Error::new(io::ErrorKind::Other, e.to_string())))?
        .bytes;

    info!("bytes of image {:?}", bytes);

    match serde_json::from_slice::<FuelErrorMsg>(&bytes) {
        Ok(error) => {
            return Err(AssetReaderError::Io(io::Error::new(
                io::ErrorKind::NotFound,
                format!(
                    "Failed to fetch asset from fuel {} [errcode {}]: {}",
                    remote_url, error.errcode, error.msg,
                ),
            )));
        }
        Err(_) => {
            // This is actually the happy path. When a GET from fuel was
            // successful, it will not return a JSON that can be
            // interpreted as a FuelErrorMsg, so our attempt to parse an
            // error message will fail.
        }
    }

    #[cfg(not(target_arch = "wasm32"))]
    {
        save_to_cache(&asset_name, &bytes);
    }
    Ok(Box::new(VecReader::new(bytes)))
}

<<<<<<< HEAD
impl AssetIo for SiteAssetIo {
    fn load_path<'a>(&'a self, path: &'a Path) -> BoxedFuture<'a, Result<Vec<u8>, AssetIoError>> {
        let asset_source = AssetSource::from(path);
        match asset_source {
            AssetSource::Remote(asset_name) => {
                let remote_url: String = match self.generate_remote_asset_url(&asset_name) {
                    Ok(uri) => uri,
                    Err(e) => return Box::pin(async move { Err(e) }),
                };

                // Try local cache first
                #[cfg(not(target_arch = "wasm32"))]
                {
                    let mut asset_path = cache_path();
                    asset_path.push(PathBuf::from(&asset_name));
                    if asset_path.exists() {
                        return Box::pin(async move { self.load_from_file(asset_path) });
                    }
                }

                // Get from remote server
                self.fetch_asset(remote_url, asset_name)
            }
            AssetSource::RCC(asset_name) => {
                let mut s3_url = asset_name.clone();

                if s3_url.starts_with("http://") == false && s3_url.starts_with("https://") == false
                {
                    s3_url = match self.generate_remote_asset_url(&asset_name) {
                        Ok(uri) => uri,
                        Err(e) => return Box::pin(async move { Err(e) }),
                    };
                }

                #[cfg(target_arch = "wasm32")]
                {
                    log(&format!("RCC URL: {}", s3_url));
                }
                self.fetch_asset(s3_url, asset_name)
            }
            AssetSource::Local(filename) => Box::pin(async move {
                let full_path = PathBuf::from(filename);
                self.load_from_file(full_path)
            }),
            AssetSource::Bundled(filename) => {
                if self.bundled_assets.contains_key(&filename) {
                    return Box::pin(async move { Ok(self.bundled_assets[&filename].clone()) });
                } else {
                    return Box::pin(async move {
                        Err(AssetIoError::Io(io::Error::new(
                            io::ErrorKind::Other,
                            format!("Bundled asset not found: {filename}"),
                        )))
                    });
                }
            }
            AssetSource::Package(_) => Box::pin(async move {
                // Split into package and path
                let path = (*expand_package_path(&String::from(&asset_source), None)).to_owned();
                self.load_from_file(PathBuf::from(path))
            }),
            AssetSource::Search(asset_name) => {
                // Order should be:
                // Relative to the building.yaml location, TODO, relative paths are tricky
                // Relative to some paths read from an environment variable (.. need to check what gz uses for models)
                // Relative to a cache directory
                // Attempt to fetch from the server and save it to the cache directory

                // TODO checking whether it's an sdf folder or a obj file
                if let Ok(mut path) = self.get_path_from_env() {
                    // Check if file exists
                    path.push(&asset_name);
                    if path.exists() {
                        return Box::pin(async move { self.load_from_file(path) });
                    }
                }

                // Try local cache
                #[cfg(not(target_arch = "wasm32"))]
                {
                    let mut asset_path = cache_path();
                    asset_path.push(PathBuf::from(&asset_name));
                    if asset_path.exists() {
                        return Box::pin(async move { self.load_from_file(asset_path) });
                    }
                }

                let remote_url = match self.generate_remote_asset_url(&asset_name) {
                    Ok(uri) => uri,
                    Err(e) => return Box::pin(async move { Err(e) }),
                };

                // It cannot be found locally, so let's try to fetch it from the
                // remote server
                self.fetch_asset(remote_url, asset_name)
            }
=======
fn get_path_from_env() -> Result<PathBuf, env::VarError> {
    let var = env::var(MODEL_ENVIRONMENT_VARIABLE)?;
    let path = PathBuf::from(var);
    // TODO wrap error to be more explicative
    match path.exists() {
        true => Ok(path),
        false => Err(env::VarError::NotPresent),
    }
}
>>>>>>> c0447736

fn save_to_cache(name: &str, bytes: &[u8]) {
    let mut asset_path = cache_path();
    asset_path.push(PathBuf::from(name));
    fs::create_dir_all(asset_path.parent().unwrap()).unwrap();
    if bytes.len() > 0 {
        fs::write(asset_path, bytes).expect("unable to write to file");
    }
}

pub struct SiteAssetReader<F>
where
    F: Fn(&Path) -> BoxedFuture<'_, Result<Box<Reader<'_>>, AssetReaderError>> + Sync + 'static,
{
    pub default_reader: Box<dyn AssetReader>,
    pub reader: F,
}

impl<F> SiteAssetReader<F>
where
    F: Fn(&Path) -> BoxedFuture<'_, Result<Box<Reader<'_>>, AssetReaderError>> + Sync + 'static,
{
    pub fn new(reader: F) -> Self {
        warn!("Called new site asset reader");
        Self {
            default_reader: (AssetSourceBuilder::platform_default("assets", None)
                .reader
                .unwrap())(),
            reader,
        }
    }
}

impl<F> AssetReader for SiteAssetReader<F>
where
    F: Fn(&Path) -> BoxedFuture<'_, Result<Box<Reader<'_>>, AssetReaderError>>
        + Send
        + Sync
        + 'static,
{
    fn read<'a>(
        &'a self,
        path: &'a Path,
    ) -> BoxedFuture<'a, Result<Box<Reader<'a>>, AssetReaderError>> {
        info!("reading asset data");
        (self.reader)(path)
    }

    fn read_meta<'a>(
        &'a self,
        path: &'a Path,
    ) -> BoxedFuture<'a, Result<Box<Reader<'a>>, AssetReaderError>> {
        self.default_reader.read_meta(path)
    }

    fn read_directory<'a>(
        &'a self,
        path: &'a Path,
    ) -> BoxedFuture<'a, Result<Box<PathStream>, AssetReaderError>> {
        self.default_reader.read_directory(path)
    }

    fn is_directory<'a>(
        &'a self,
        path: &'a Path,
    ) -> BoxedFuture<'a, Result<bool, AssetReaderError>> {
        self.default_reader.is_directory(path)
    }
}

/// A plugin used to execute the override of the asset io
pub struct SiteAssetIoPlugin;

impl Plugin for SiteAssetIoPlugin {
    fn build(&self, app: &mut App) {
        // the asset server is constructed and added the resource manager
        app.register_asset_source(
            "search",
            BevyAssetSource::build().with_reader(|| {
                Box::new(SiteAssetReader::new(|path: &Path| {
                    // Order should be:
                    // Relative to the building.yaml location
                    // Relative to the MODEL_ENVIRONMENT_VARIABLE path
                    // Relative to a cache directory
                    // Attempt to fetch from the server and save it to the cache directory

                    let asset_name = path.to_str().unwrap().to_owned();
                    if let Ok(mut path) = get_path_from_env() {
                        // Check if file exists
                        path.push(&asset_name);
                        if path.exists() {
                            return Box::pin(async move { load_from_file(path) });
                        }
                    }

                    // Try local cache
                    #[cfg(not(target_arch = "wasm32"))]
                    {
                        let mut asset_path = cache_path();
                        asset_path.push(PathBuf::from(&asset_name));
                        if asset_path.exists() {
                            return Box::pin(async move { load_from_file(asset_path) });
                        }
                    }

                    let remote_url = match generate_remote_asset_url(&asset_name) {
                        Ok(uri) => uri,
                        Err(e) => return Box::pin(async move { Err(e) }),
                    };

                    // It cannot be found locally, so let's try to fetch it from the
                    // remote server
                    Box::pin(async move { fetch_asset(remote_url, asset_name).await })
                }))
            }),
        )
        .register_asset_source(
            "https",
            BevyAssetSource::build().with_reader(|| {
                Box::new(SiteAssetReader::new(|path: &Path| {
                    warn!("so when does it gets called https");
                    info!("loading path in asset io {}", path.to_str().unwrap());
                    let remote_url = format!("https://{}", path.to_str().unwrap());
                    info!("remote url is {}", remote_url);
                    let asset_name = String::from("Map File");

                    Box::pin(async move { fetch_asset(remote_url, asset_name).await })
                }))
            }),
        )
        .register_asset_source(
            "rcc",
            BevyAssetSource::build().with_reader(|| {
                Box::new(SiteAssetReader::new(|path: &Path| {
                    // Order should be:
                    // Relative to the building.yaml location
                    // Relative to the MODEL_ENVIRONMENT_VARIABLE path
                    // Relative to a cache directory
                    // Attempt to fetch from the server and save it to the cache directory
                    warn!("so when does it gets called 7777");
                    let remote_url = format!("https://{}", path.to_str().unwrap());
                    let asset_name = String::from("Map File");
                    // It cannot be found locally, so let's try to fetch it from the
                    // remote server
                    Box::pin(async move { fetch_asset(remote_url, asset_name).await })
                }))
            }),
        )
        .register_asset_source(
            "rmf-server",
            BevyAssetSource::build().with_reader(|| {
                Box::new(SiteAssetReader::new(|path: &Path| {
                    let asset_name = path.to_str().unwrap().to_owned();
                    let remote_url: String = match generate_remote_asset_url(&asset_name) {
                        Ok(uri) => uri,
                        Err(e) => return Box::pin(async move { Err(e) }),
                    };

                    // Try local cache first
                    #[cfg(not(target_arch = "wasm32"))]
                    {
                        let mut asset_path = cache_path();
                        asset_path.push(path);
                        if asset_path.exists() {
                            return Box::pin(async move { load_from_file(asset_path) });
                        }
                    }
                    Box::pin(async move { fetch_asset(remote_url, asset_name).await })
                }))
            }),
        )
        .register_asset_source(
            "package",
            BevyAssetSource::build().with_reader(|| {
                Box::new(SiteAssetReader::new(|path: &Path| {
                    let path = (*expand_package_path(path.to_str().unwrap(), None)).to_owned();
                    Box::pin(async move { load_from_file(path.into()) })
                }))
            }),
        )
        .register_asset_source(
            "file",
            BevyAssetSource::build().with_reader(|| {
                Box::new(SiteAssetReader::new(|path: &Path| {
                    Box::pin(async move { load_from_file(path.into()) })
                }))
            }),
        )
        .register_asset_source(
            "osm-tile",
            BevyAssetSource::build().with_reader(|| {
                Box::new(SiteAssetReader::new(|path: &Path| {
                    Box::pin(async move {
                        let tile =
                            OSMTile::try_from(path.to_path_buf()).map_err(std::io::Error::other)?;
                        tile.get_map_image().await
                    })
                }))
            }),
        );
    }
}<|MERGE_RESOLUTION|>--- conflicted
+++ resolved
@@ -13,18 +13,9 @@
 use std::path::{Path, PathBuf};
 use std::sync::Mutex;
 
-<<<<<<< HEAD
-use crate::{rcc, urdf_loader::UrdfPlugin, OSMTile};
-use urdf_rs::utils::expand_package_path;
-
-use crate::log;
-use rmf_site_format::AssetSource;
-
-=======
 use crate::OSMTile;
 use urdf_rs::utils::expand_package_path;
 
->>>>>>> c0447736
 pub fn cache_path() -> PathBuf {
     let mut p = dirs::cache_dir().unwrap();
     p.push("open-robotics");
@@ -149,104 +140,6 @@
     Ok(Box::new(VecReader::new(bytes)))
 }
 
-<<<<<<< HEAD
-impl AssetIo for SiteAssetIo {
-    fn load_path<'a>(&'a self, path: &'a Path) -> BoxedFuture<'a, Result<Vec<u8>, AssetIoError>> {
-        let asset_source = AssetSource::from(path);
-        match asset_source {
-            AssetSource::Remote(asset_name) => {
-                let remote_url: String = match self.generate_remote_asset_url(&asset_name) {
-                    Ok(uri) => uri,
-                    Err(e) => return Box::pin(async move { Err(e) }),
-                };
-
-                // Try local cache first
-                #[cfg(not(target_arch = "wasm32"))]
-                {
-                    let mut asset_path = cache_path();
-                    asset_path.push(PathBuf::from(&asset_name));
-                    if asset_path.exists() {
-                        return Box::pin(async move { self.load_from_file(asset_path) });
-                    }
-                }
-
-                // Get from remote server
-                self.fetch_asset(remote_url, asset_name)
-            }
-            AssetSource::RCC(asset_name) => {
-                let mut s3_url = asset_name.clone();
-
-                if s3_url.starts_with("http://") == false && s3_url.starts_with("https://") == false
-                {
-                    s3_url = match self.generate_remote_asset_url(&asset_name) {
-                        Ok(uri) => uri,
-                        Err(e) => return Box::pin(async move { Err(e) }),
-                    };
-                }
-
-                #[cfg(target_arch = "wasm32")]
-                {
-                    log(&format!("RCC URL: {}", s3_url));
-                }
-                self.fetch_asset(s3_url, asset_name)
-            }
-            AssetSource::Local(filename) => Box::pin(async move {
-                let full_path = PathBuf::from(filename);
-                self.load_from_file(full_path)
-            }),
-            AssetSource::Bundled(filename) => {
-                if self.bundled_assets.contains_key(&filename) {
-                    return Box::pin(async move { Ok(self.bundled_assets[&filename].clone()) });
-                } else {
-                    return Box::pin(async move {
-                        Err(AssetIoError::Io(io::Error::new(
-                            io::ErrorKind::Other,
-                            format!("Bundled asset not found: {filename}"),
-                        )))
-                    });
-                }
-            }
-            AssetSource::Package(_) => Box::pin(async move {
-                // Split into package and path
-                let path = (*expand_package_path(&String::from(&asset_source), None)).to_owned();
-                self.load_from_file(PathBuf::from(path))
-            }),
-            AssetSource::Search(asset_name) => {
-                // Order should be:
-                // Relative to the building.yaml location, TODO, relative paths are tricky
-                // Relative to some paths read from an environment variable (.. need to check what gz uses for models)
-                // Relative to a cache directory
-                // Attempt to fetch from the server and save it to the cache directory
-
-                // TODO checking whether it's an sdf folder or a obj file
-                if let Ok(mut path) = self.get_path_from_env() {
-                    // Check if file exists
-                    path.push(&asset_name);
-                    if path.exists() {
-                        return Box::pin(async move { self.load_from_file(path) });
-                    }
-                }
-
-                // Try local cache
-                #[cfg(not(target_arch = "wasm32"))]
-                {
-                    let mut asset_path = cache_path();
-                    asset_path.push(PathBuf::from(&asset_name));
-                    if asset_path.exists() {
-                        return Box::pin(async move { self.load_from_file(asset_path) });
-                    }
-                }
-
-                let remote_url = match self.generate_remote_asset_url(&asset_name) {
-                    Ok(uri) => uri,
-                    Err(e) => return Box::pin(async move { Err(e) }),
-                };
-
-                // It cannot be found locally, so let's try to fetch it from the
-                // remote server
-                self.fetch_asset(remote_url, asset_name)
-            }
-=======
 fn get_path_from_env() -> Result<PathBuf, env::VarError> {
     let var = env::var(MODEL_ENVIRONMENT_VARIABLE)?;
     let path = PathBuf::from(var);
@@ -256,7 +149,6 @@
         false => Err(env::VarError::NotPresent),
     }
 }
->>>>>>> c0447736
 
 fn save_to_cache(name: &str, bytes: &[u8]) {
     let mut asset_path = cache_path();
