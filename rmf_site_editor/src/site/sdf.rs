/*
 * Copyright (C) 2023 Open Source Robotics Foundation
 *
 * Licensed under the Apache License, Version 2.0 (the "License");
 * you may not use this file except in compliance with the License.
 * You may obtain a copy of the License at
 *
 *     http://www.apache.org/licenses/LICENSE-2.0
 *
 * Unless required by applicable law or agreed to in writing, software
 * distributed under the License is distributed on an "AS IS" BASIS,
 * WITHOUT WARRANTIES OR CONDITIONS OF ANY KIND, either express or implied.
 * See the License for the specific language governing permissions and
 * limitations under the License.
 *
*/

use bevy::prelude::*;
use bevy::render::mesh::shape::{Capsule, UVSphere};
use bevy::render::view::RenderLayers;

use crate::interaction::{DragPlaneBundle, Selectable, MODEL_PREVIEW_LAYER};
use crate::shapes::make_cylinder;
use crate::site::SiteAssets;

use rmf_site_format::PrimitiveShape;

/// An empty component to mark this entity as a visual mesh
#[derive(Component, Debug, Clone, Default, Reflect)]
#[reflect(Component)]
pub struct VisualMeshMarker;

/// An empty component to mark this entity as a collision mesh
#[derive(Component, Debug, Clone, Default, Reflect)]
#[reflect(Component)]
pub struct CollisionMeshMarker;

<<<<<<< HEAD
// TODO(luca) cleanup this, there are many ways models are referenced and have to be resolved in
// SDF between local, fuel and cached paths so the logic becomes quite complicated.
fn compute_model_source(path: &str, uri: &str) -> AssetSource {
    let mut asset_source = AssetSource::from(path);
    match asset_source {
        AssetSource::RCC(ref mut p) | AssetSource::Remote(ref mut p) | AssetSource::Search(ref mut p) => {
            let binding = p.clone();
            *p = if let Some(stripped) = uri.strip_prefix("model://") {
                // Get the org name from context, model name from this and combine
                if let Some(org_name) = binding.split("/").next() {
                    org_name.to_owned() + "/" + stripped
                } else {
                    error!(
                        "Unable to extract organization name from asset source [{}]",
                        uri
                    );
                    "".into()
                }
            } else if let Some(path_idx) = binding.rfind("/") {
                // It's a path relative to this model, remove file and append uri
                let (model_path, _model_name) = binding.split_at(path_idx);
                model_path.to_owned() + "/" + uri
            } else {
                error!(
                    "Invalid SDF model path, Path is [{}] and model uri is [{}]",
                    path, uri
                );
                "".into()
            };
        }
        AssetSource::Local(ref mut p) | AssetSource::Package(ref mut p) => {
            let binding = p.clone();
            *p = if let Some(stripped) = uri.strip_prefix("model://") {
                // Search for a model with the requested name in the same folder as the sdf file
                // Note that this will not play well if the requested model shares files with other
                // models that are placed in different folders or are in fuel, but should work for
                // most local, self contained, models.
                // Get the org name from context, model name from this and combine
                if let Some(model_folder) = binding.rsplitn(3, "/").skip(2).next() {
                    model_folder.to_owned() + "/" + stripped
                } else {
                    error!("Unable to extract model folder from asset source [{}]", uri);
                    "".into()
                }
            } else if let Some(path_idx) = binding.rfind("/") {
                // It's a path relative to this model, remove file and append uri
                let (model_path, _model_name) = binding.split_at(path_idx);
                model_path.to_owned() + "/" + uri
            } else {
                error!(
                    "Invalid SDF model path, Path is [{}] and model uri is [{}]",
                    path, uri
                );
                "".into()
            };
        }
        AssetSource::Bundled(_) | AssetSource::OSMTile { .. } => {
            warn!("Requested asset source {:?} type not supported for SDFs, might behave unexpectedly", asset_source);
        }
    }
    asset_source
}

fn parse_scale(scale: &Option<Vector3d>) -> Scale {
    match scale {
        Some(v) => Scale(Vec3::new(v.0.x as f32, v.0.y as f32, v.0.z as f32)),
        None => Scale::default(),
    }
}

fn parse_pose(pose: &Option<SdfPose>) -> Pose {
    if let Some(pose) = pose.clone().and_then(|p| p.get_pose().ok()) {
        let rot = pose.rotation.euler_angles();
        Pose {
            trans: [
                pose.translation.x as f32,
                pose.translation.y as f32,
                pose.translation.z as f32,
            ],
            rot: Rotation::EulerExtrinsicXYZ([
                Angle::Rad(rot.0 as f32),
                Angle::Rad(rot.1 as f32),
                Angle::Rad(rot.2 as f32),
            ]),
        }
    } else {
        Pose::default()
    }
}

fn spawn_geometry(
    commands: &mut Commands,
    geometry: &SdfGeometry,
    visual_name: &str,
    pose: &Option<SdfPose>,
    sdf_path: &str,
    is_static: bool,
) -> Option<Entity> {
    let pose = parse_pose(pose);
    match geometry {
        SdfGeometry::Mesh(mesh) => Some(
            commands
                .spawn(Model {
                    name: NameInSite(visual_name.to_owned()),
                    source: compute_model_source(sdf_path, &mesh.uri),
                    pose,
                    is_static: IsStatic(is_static),
                    scale: parse_scale(&mesh.scale),
                    marker: ModelMarker,
                })
                .id(),
        ),
        SdfGeometry::Box(b) => {
            let s = &b.size.0;
            Some(
                commands
                    .spawn(PrimitiveShape::Box {
                        size: [s.x as f32, s.y as f32, s.z as f32],
                    })
                    .insert(pose)
                    .insert(NameInSite(visual_name.to_owned()))
                    .insert(SpatialBundle::INHERITED_IDENTITY)
                    .id(),
            )
        }
        SdfGeometry::Capsule(c) => Some(
            commands
                .spawn(PrimitiveShape::Capsule {
                    radius: c.radius as f32,
                    length: c.length as f32,
                })
                .insert(pose)
                .insert(NameInSite(visual_name.to_owned()))
                .insert(SpatialBundle::INHERITED_IDENTITY)
                .id(),
        ),
        SdfGeometry::Cylinder(c) => Some(
            commands
                .spawn(PrimitiveShape::Cylinder {
                    radius: c.radius as f32,
                    length: c.length as f32,
                })
                .insert(pose)
                .insert(NameInSite(visual_name.to_owned()))
                .insert(SpatialBundle::INHERITED_IDENTITY)
                .id(),
        ),
        SdfGeometry::Sphere(s) => Some(
            commands
                .spawn(PrimitiveShape::Sphere {
                    radius: s.radius as f32,
                })
                .insert(pose)
                .insert(NameInSite(visual_name.to_owned()))
                .insert(SpatialBundle::INHERITED_IDENTITY)
                .id(),
        ),
        _ => None,
    }
}

// TODO(luca) reduce duplication between sdf -> PrimitiveShape and urdf -> PrimitiveShape
pub fn handle_new_sdf_roots(mut commands: Commands, new_sdfs: Query<(Entity, &SdfRoot)>) {
    for (e, sdf) in new_sdfs.iter() {
        for link in &sdf.model.link {
            let link_pose = parse_pose(&link.pose);
            let link_id = commands
                .spawn(SpatialBundle::from_transform(link_pose.transform()))
                .id();
            commands.entity(e).add_child(link_id);
            for visual in &link.visual {
                let id = spawn_geometry(
                    &mut commands,
                    &visual.geometry,
                    &visual.name,
                    &visual.pose,
                    &sdf.path,
                    sdf.model.r#static.unwrap_or(false),
                );
                match id {
                    Some(id) => {
                        commands
                            .entity(id)
                            .insert(VisualMeshMarker)
                            .insert(Category::Visual)
                            .set_parent(link_id);
                    }
                    None => warn!("Found unhandled geometry type {:?}", &visual.geometry),
                }
            }
            for collision in &link.collision {
                let id = spawn_geometry(
                    &mut commands,
                    &collision.geometry,
                    &collision.name,
                    &collision.pose,
                    &sdf.path,
                    sdf.model.r#static.unwrap_or(false),
                );
                match id {
                    Some(id) => {
                        commands
                            .entity(id)
                            .insert(CollisionMeshMarker)
                            .insert(Category::Collision)
                            .set_parent(link_id);
                    }
                    None => warn!("Found unhandled geometry type {:?}", &collision.geometry),
                }
            }
        }
        commands.entity(e).remove::<SdfRoot>();
    }
}

=======
>>>>>>> c0447736
pub fn handle_new_primitive_shapes(
    mut commands: Commands,
    primitives: Query<(Entity, &PrimitiveShape), Added<PrimitiveShape>>,
    parents: Query<&Parent>,
    selectables: Query<&Selectable>,
    render_layers: Query<&RenderLayers>,
    mut meshes: ResMut<Assets<Mesh>>,
    site_assets: Res<SiteAssets>,
) {
    for (e, primitive) in primitives.iter() {
        let mesh = match primitive {
            PrimitiveShape::Box { size } => Mesh::from(shape::Box::new(size[0], size[1], size[2])),
            PrimitiveShape::Cylinder { radius, length } => {
                Mesh::from(make_cylinder(*length, *radius))
            }
            PrimitiveShape::Capsule { radius, length } => Mesh::from(Capsule {
                radius: *radius,
                depth: *length,
                ..default()
            }),
            PrimitiveShape::Sphere { radius } => Mesh::from(UVSphere {
                radius: *radius,
                ..default()
            }),
        };
        // If there is a parent with a Selectable component, use it to make this primitive
        // point to it. Otherwise set the Selectable to point to itself.
        let id = commands
            .spawn(PbrBundle {
                mesh: meshes.add(mesh),
                material: site_assets.default_mesh_grey_material.clone(),
                ..default()
            })
            .set_parent(e)
            .id();

        if let Some(render_layer) = AncestorIter::new(&parents, e)
            .filter_map(|p| render_layers.get(p).ok())
            .last()
        {
            commands.entity(id).insert(render_layer.clone());
            if !render_layer.iter().all(|l| l == MODEL_PREVIEW_LAYER) {
                let selectable = if let Some(selectable) = AncestorIter::new(&parents, e)
                    .filter_map(|p| selectables.get(p).ok())
                    .last()
                {
                    selectable.clone()
                } else {
                    Selectable::new(e)
                };
                commands.entity(id).insert((
                    selectable,
                    DragPlaneBundle::new(selectable.element, Vec3::Z),
                ));
            }
        }
    }
}<|MERGE_RESOLUTION|>--- conflicted
+++ resolved
@@ -35,224 +35,6 @@
 #[reflect(Component)]
 pub struct CollisionMeshMarker;
 
-<<<<<<< HEAD
-// TODO(luca) cleanup this, there are many ways models are referenced and have to be resolved in
-// SDF between local, fuel and cached paths so the logic becomes quite complicated.
-fn compute_model_source(path: &str, uri: &str) -> AssetSource {
-    let mut asset_source = AssetSource::from(path);
-    match asset_source {
-        AssetSource::RCC(ref mut p) | AssetSource::Remote(ref mut p) | AssetSource::Search(ref mut p) => {
-            let binding = p.clone();
-            *p = if let Some(stripped) = uri.strip_prefix("model://") {
-                // Get the org name from context, model name from this and combine
-                if let Some(org_name) = binding.split("/").next() {
-                    org_name.to_owned() + "/" + stripped
-                } else {
-                    error!(
-                        "Unable to extract organization name from asset source [{}]",
-                        uri
-                    );
-                    "".into()
-                }
-            } else if let Some(path_idx) = binding.rfind("/") {
-                // It's a path relative to this model, remove file and append uri
-                let (model_path, _model_name) = binding.split_at(path_idx);
-                model_path.to_owned() + "/" + uri
-            } else {
-                error!(
-                    "Invalid SDF model path, Path is [{}] and model uri is [{}]",
-                    path, uri
-                );
-                "".into()
-            };
-        }
-        AssetSource::Local(ref mut p) | AssetSource::Package(ref mut p) => {
-            let binding = p.clone();
-            *p = if let Some(stripped) = uri.strip_prefix("model://") {
-                // Search for a model with the requested name in the same folder as the sdf file
-                // Note that this will not play well if the requested model shares files with other
-                // models that are placed in different folders or are in fuel, but should work for
-                // most local, self contained, models.
-                // Get the org name from context, model name from this and combine
-                if let Some(model_folder) = binding.rsplitn(3, "/").skip(2).next() {
-                    model_folder.to_owned() + "/" + stripped
-                } else {
-                    error!("Unable to extract model folder from asset source [{}]", uri);
-                    "".into()
-                }
-            } else if let Some(path_idx) = binding.rfind("/") {
-                // It's a path relative to this model, remove file and append uri
-                let (model_path, _model_name) = binding.split_at(path_idx);
-                model_path.to_owned() + "/" + uri
-            } else {
-                error!(
-                    "Invalid SDF model path, Path is [{}] and model uri is [{}]",
-                    path, uri
-                );
-                "".into()
-            };
-        }
-        AssetSource::Bundled(_) | AssetSource::OSMTile { .. } => {
-            warn!("Requested asset source {:?} type not supported for SDFs, might behave unexpectedly", asset_source);
-        }
-    }
-    asset_source
-}
-
-fn parse_scale(scale: &Option<Vector3d>) -> Scale {
-    match scale {
-        Some(v) => Scale(Vec3::new(v.0.x as f32, v.0.y as f32, v.0.z as f32)),
-        None => Scale::default(),
-    }
-}
-
-fn parse_pose(pose: &Option<SdfPose>) -> Pose {
-    if let Some(pose) = pose.clone().and_then(|p| p.get_pose().ok()) {
-        let rot = pose.rotation.euler_angles();
-        Pose {
-            trans: [
-                pose.translation.x as f32,
-                pose.translation.y as f32,
-                pose.translation.z as f32,
-            ],
-            rot: Rotation::EulerExtrinsicXYZ([
-                Angle::Rad(rot.0 as f32),
-                Angle::Rad(rot.1 as f32),
-                Angle::Rad(rot.2 as f32),
-            ]),
-        }
-    } else {
-        Pose::default()
-    }
-}
-
-fn spawn_geometry(
-    commands: &mut Commands,
-    geometry: &SdfGeometry,
-    visual_name: &str,
-    pose: &Option<SdfPose>,
-    sdf_path: &str,
-    is_static: bool,
-) -> Option<Entity> {
-    let pose = parse_pose(pose);
-    match geometry {
-        SdfGeometry::Mesh(mesh) => Some(
-            commands
-                .spawn(Model {
-                    name: NameInSite(visual_name.to_owned()),
-                    source: compute_model_source(sdf_path, &mesh.uri),
-                    pose,
-                    is_static: IsStatic(is_static),
-                    scale: parse_scale(&mesh.scale),
-                    marker: ModelMarker,
-                })
-                .id(),
-        ),
-        SdfGeometry::Box(b) => {
-            let s = &b.size.0;
-            Some(
-                commands
-                    .spawn(PrimitiveShape::Box {
-                        size: [s.x as f32, s.y as f32, s.z as f32],
-                    })
-                    .insert(pose)
-                    .insert(NameInSite(visual_name.to_owned()))
-                    .insert(SpatialBundle::INHERITED_IDENTITY)
-                    .id(),
-            )
-        }
-        SdfGeometry::Capsule(c) => Some(
-            commands
-                .spawn(PrimitiveShape::Capsule {
-                    radius: c.radius as f32,
-                    length: c.length as f32,
-                })
-                .insert(pose)
-                .insert(NameInSite(visual_name.to_owned()))
-                .insert(SpatialBundle::INHERITED_IDENTITY)
-                .id(),
-        ),
-        SdfGeometry::Cylinder(c) => Some(
-            commands
-                .spawn(PrimitiveShape::Cylinder {
-                    radius: c.radius as f32,
-                    length: c.length as f32,
-                })
-                .insert(pose)
-                .insert(NameInSite(visual_name.to_owned()))
-                .insert(SpatialBundle::INHERITED_IDENTITY)
-                .id(),
-        ),
-        SdfGeometry::Sphere(s) => Some(
-            commands
-                .spawn(PrimitiveShape::Sphere {
-                    radius: s.radius as f32,
-                })
-                .insert(pose)
-                .insert(NameInSite(visual_name.to_owned()))
-                .insert(SpatialBundle::INHERITED_IDENTITY)
-                .id(),
-        ),
-        _ => None,
-    }
-}
-
-// TODO(luca) reduce duplication between sdf -> PrimitiveShape and urdf -> PrimitiveShape
-pub fn handle_new_sdf_roots(mut commands: Commands, new_sdfs: Query<(Entity, &SdfRoot)>) {
-    for (e, sdf) in new_sdfs.iter() {
-        for link in &sdf.model.link {
-            let link_pose = parse_pose(&link.pose);
-            let link_id = commands
-                .spawn(SpatialBundle::from_transform(link_pose.transform()))
-                .id();
-            commands.entity(e).add_child(link_id);
-            for visual in &link.visual {
-                let id = spawn_geometry(
-                    &mut commands,
-                    &visual.geometry,
-                    &visual.name,
-                    &visual.pose,
-                    &sdf.path,
-                    sdf.model.r#static.unwrap_or(false),
-                );
-                match id {
-                    Some(id) => {
-                        commands
-                            .entity(id)
-                            .insert(VisualMeshMarker)
-                            .insert(Category::Visual)
-                            .set_parent(link_id);
-                    }
-                    None => warn!("Found unhandled geometry type {:?}", &visual.geometry),
-                }
-            }
-            for collision in &link.collision {
-                let id = spawn_geometry(
-                    &mut commands,
-                    &collision.geometry,
-                    &collision.name,
-                    &collision.pose,
-                    &sdf.path,
-                    sdf.model.r#static.unwrap_or(false),
-                );
-                match id {
-                    Some(id) => {
-                        commands
-                            .entity(id)
-                            .insert(CollisionMeshMarker)
-                            .insert(Category::Collision)
-                            .set_parent(link_id);
-                    }
-                    None => warn!("Found unhandled geometry type {:?}", &collision.geometry),
-                }
-            }
-        }
-        commands.entity(e).remove::<SdfRoot>();
-    }
-}
-
-=======
->>>>>>> c0447736
 pub fn handle_new_primitive_shapes(
     mut commands: Commands,
     primitives: Query<(Entity, &PrimitiveShape), Added<PrimitiveShape>>,
