--- conflicted
+++ resolved
@@ -16,15 +16,11 @@
 */
 
 use crate::{interaction::Selectable, shapes::*, site::*, RecencyRanking};
-<<<<<<< HEAD
-use bevy::{math::Affine3A, prelude::*, render::mesh::PrimitiveTopology};
-=======
 use bevy::{
     math::Affine3A,
     prelude::*,
     render::mesh::{Indices, PrimitiveTopology},
 };
->>>>>>> 9e9d8e18
 use geo::{
     geometry::{LineString, MultiPolygon, Polygon},
     BooleanOps, CoordsIter, TriangulateSpade,
@@ -362,11 +358,7 @@
         if let Ok(mut mesh) = mesh_handles.get_mut(segment.mesh) {
             if let Ok(material) = material_handles.get(segment.mesh) {
                 *mesh = meshes.add(make_floor_mesh(e, path, &texture, &anchors, &lifts));
-<<<<<<< HEAD
                 if let Some(material) = materials.get_mut(material) {
-=======
-                if let Some(mut material) = materials.get_mut(material) {
->>>>>>> 9e9d8e18
                     material.base_color_texture = base_color_texture;
                 }
             }
