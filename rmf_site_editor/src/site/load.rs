/*
 * Copyright (C) 2022 Open Source Robotics Foundation
 *
 * Licensed under the Apache License, Version 2.0 (the "License");
 * you may not use this file except in compliance with the License.
 * You may obtain a copy of the License at
 *
 *     http://www.apache.org/licenses/LICENSE-2.0
 *
 * Unless required by applicable law or agreed to in writing, software
 * distributed under the License is distributed on an "AS IS" BASIS,
 * WITHOUT WARRANTIES OR CONDITIONS OF ANY KIND, either express or implied.
 * See the License for the specific language governing permissions and
 * limitations under the License.
 *
*/

use crate::{recency::RecencyRanking, site::*, Autoload, CurrentWorkspace, WorkspaceMarker};
use bevy::{ecs::system::SystemParam, prelude::*, tasks::AsyncComputeTaskPool};
use futures_lite::future;
use rmf_site_format::legacy::building_map::BuildingMap;
use std::{collections::HashMap, path::PathBuf};
use thiserror::Error as ThisError;

#[cfg(not(target_arch = "wasm32"))]
use rfd::FileHandle;

/// This component is given to the site to keep track of what file it should be
/// saved to by default.
#[derive(Component, Clone, Debug, Deref)]
pub struct DefaultFile(pub PathBuf);

#[derive(Event)]
pub struct LoadSite {
    /// The site data to load
    pub site: rmf_site_format::Site,
    /// Should the application switch focus to this new site
    pub focus: bool,
    /// The default file path that should be assigned to the site
    pub default_file: Option<PathBuf>,
}

#[derive(ThisError, Debug)]
#[error("The site has a broken internal reference: {broken}")]
struct LoadSiteError {
    site: Entity,
    broken: u32,
    // TODO(@mxgrey): reintroduce Backtrack when it's supported on stable
    // backtrace: Backtrace,
}

impl LoadSiteError {
    fn new(site: Entity, broken: u32) -> Self {
        Self { site, broken }
    }
}

trait LoadResult<T> {
    fn for_site(self, site: Entity) -> Result<T, LoadSiteError>;
}

impl<T> LoadResult<T> for Result<T, u32> {
    fn for_site(self, site: Entity) -> Result<T, LoadSiteError> {
        self.map_err(|broken| LoadSiteError::new(site, broken))
    }
}

fn generate_site_entities(
    commands: &mut Commands,
    site_data: &rmf_site_format::Site,
) -> Result<Entity, LoadSiteError> {
    let mut id_to_entity = HashMap::new();
    let mut highest_id = 0_u32;
    let mut consider_id = |consider| {
        if consider > highest_id {
            highest_id = consider;
        }
    };

    let site_id = commands
        .spawn(SpatialBundle::HIDDEN_IDENTITY)
        .insert(Category::Site)
        .insert(WorkspaceMarker)
        .id();

    for (anchor_id, anchor) in &site_data.anchors {
        let anchor_entity = commands
            .spawn(AnchorBundle::new(anchor.clone()))
            .insert(SiteID(*anchor_id))
            .set_parent(site_id)
            .id();
        id_to_entity.insert(*anchor_id, anchor_entity);
        consider_id(*anchor_id);
    }

    for (group_id, group) in &site_data.fiducial_groups {
        let group_entity = commands
            .spawn(group.clone())
            .insert(SiteID(*group_id))
            .set_parent(site_id)
            .id();
        id_to_entity.insert(*group_id, group_entity);
        consider_id(*group_id);
    }

    for (group_id, group) in &site_data.textures {
        let group_entity = commands
            .spawn(group.clone())
            .insert(SiteID(*group_id))
            .set_parent(site_id)
            .id();
        id_to_entity.insert(*group_id, group_entity);
        consider_id(*group_id);
    }

    for (level_id, level_data) in &site_data.levels {
        let level_entity = commands.spawn(SiteID(*level_id)).set_parent(site_id).id();

        for (anchor_id, anchor) in &level_data.anchors {
            let anchor_entity = commands
                .spawn(AnchorBundle::new(anchor.clone()))
                .insert(SiteID(*anchor_id))
                .set_parent(level_entity)
                .id();
            id_to_entity.insert(*anchor_id, anchor_entity);
            consider_id(*anchor_id);
        }

        for (door_id, door) in &level_data.doors {
            let door_entity = commands
                .spawn(door.convert(&id_to_entity).for_site(site_id)?)
                .insert(SiteID(*door_id))
                .set_parent(level_entity)
                .id();
            id_to_entity.insert(*door_id, door_entity);
            consider_id(*door_id);
        }

        for (drawing_id, drawing) in &level_data.drawings {
            let drawing_entity = commands
                .spawn(DrawingBundle::new(drawing.properties.clone()))
                .insert(SiteID(*drawing_id))
                .set_parent(level_entity)
                .id();

            for (anchor_id, anchor) in &drawing.anchors {
                let anchor_entity = commands
                    .spawn(AnchorBundle::new(anchor.clone()))
                    .insert(SiteID(*anchor_id))
                    .set_parent(drawing_entity)
                    .id();
                id_to_entity.insert(*anchor_id, anchor_entity);
                consider_id(*anchor_id);
            }

            for (fiducial_id, fiducial) in &drawing.fiducials {
                commands
                    .spawn(fiducial.convert(&id_to_entity).for_site(site_id)?)
                    .insert(SiteID(*fiducial_id))
                    .set_parent(drawing_entity)
                    .id();
                consider_id(*fiducial_id);
            }

<<<<<<< HEAD
            for (measurement_id, measurement) in &drawing.measurements {
                commands
                    .spawn(measurement.convert(&id_to_entity).for_site(site_id)?)
                    .insert(SiteID(*measurement_id))
                    .set_parent(drawing_entity)
=======
            for (level_id, level_data) in &site_data.levels {
                let mut level_cmd = site.spawn(SiteID(*level_id));

                level_cmd
                    .insert(SpatialBundle::INVISIBLE_IDENTITY)
                    .insert(level_data.properties.clone())
                    .insert(Category::Level)
                    .add_children(|level| {
                        for (anchor_id, anchor) in &level_data.anchors {
                            let anchor_entity = level
                                .spawn(AnchorBundle::new(anchor.clone()))
                                .insert(SiteID(*anchor_id))
                                .id();
                            id_to_entity.insert(*anchor_id, anchor_entity);
                            consider_id(*anchor_id);
                        }

                        for (door_id, door) in &level_data.doors {
                            let door_entity = level
                                .spawn(door.convert(&id_to_entity).for_site(site_id)?)
                                .insert(SiteID(*door_id))
                                .id();
                            id_to_entity.insert(*door_id, door_entity);
                            consider_id(*door_id);
                        }

                        for (drawing_id, drawing) in &level_data.drawings {
                            level
                                .spawn(DrawingBundle::new(drawing.properties.clone()))
                                .insert(SiteID(*drawing_id))
                                .add_children(|drawing_parent| {
                                    for (anchor_id, anchor) in &drawing.anchors {
                                        let anchor_entity = drawing_parent
                                            .spawn(AnchorBundle::new(anchor.clone()))
                                            .insert(SiteID(*anchor_id))
                                            .id();
                                        id_to_entity.insert(*anchor_id, anchor_entity);
                                        consider_id(*anchor_id);
                                    }
                                    for (fiducial_id, fiducial) in &drawing.fiducials {
                                        let fiducial_entity = drawing_parent
                                            .spawn(
                                                fiducial
                                                    .convert(&id_to_entity)
                                                    .for_site(site_id)?,
                                            )
                                            .insert(SiteID(*fiducial_id))
                                            .id();
                                        id_to_entity.insert(*fiducial_id, fiducial_entity);
                                        consider_id(*fiducial_id);
                                    }
                                    for (measurement_id, measurement) in &drawing.measurements {
                                        let measurement_entity = drawing_parent
                                            .spawn(
                                                measurement
                                                    .convert(&id_to_entity)
                                                    .for_site(site_id)?,
                                            )
                                            .insert(SiteID(*measurement_id))
                                            .id();
                                        id_to_entity.insert(*measurement_id, measurement_entity);
                                        consider_id(*measurement_id);
                                    }
                                    Ok(())
                                })?;

                            consider_id(*drawing_id);
                        }

                        for (floor_id, floor) in &level_data.floors {
                            level
                                .spawn(floor.convert(&id_to_entity).for_site(site_id)?)
                                .insert(SiteID(*floor_id));
                            consider_id(*floor_id);
                        }

                        for (light_id, light) in &level_data.lights {
                            level.spawn(light.clone()).insert(SiteID(*light_id));
                            consider_id(*light_id);
                        }

                        for (model_id, model) in &level_data.models {
                            level.spawn(model.clone()).insert(SiteID(*model_id));
                            consider_id(*model_id);
                        }

                        for (physical_camera_id, physical_camera) in &level_data.physical_cameras {
                            level
                                .spawn(physical_camera.clone())
                                .insert(SiteID(*physical_camera_id));
                            consider_id(*physical_camera_id);
                        }

                        for (wall_id, wall) in &level_data.walls {
                            level
                                .spawn(wall.convert(&id_to_entity).for_site(site_id)?)
                                .insert(SiteID(*wall_id));
                            consider_id(*wall_id);
                        }
                        Ok(())
                    })?;

                // TODO(MXG): Log when a RecencyRanking fails to load correctly.
                let level_entity = level_cmd
                    .insert(
                        RecencyRanking::<FloorMarker>::from_u32(
                            &level_data.rankings.floors,
                            &id_to_entity,
                        )
                        .unwrap_or(RecencyRanking::new()),
                    )
                    .insert(
                        RecencyRanking::<DrawingMarker>::from_u32(
                            &level_data.rankings.drawings,
                            &id_to_entity,
                        )
                        .unwrap_or(RecencyRanking::new()),
                    )
>>>>>>> fbc5fbf4
                    .id();
                consider_id(*measurement_id);
            }

            consider_id(*drawing_id);
        }

        for (floor_id, floor) in &level_data.floors {
            commands
                .spawn(floor.convert(&id_to_entity).for_site(site_id)?)
                .insert(SiteID(*floor_id))
                .set_parent(level_entity)
                .id();
            consider_id(*floor_id);
        }

        for (wall_id, wall) in &level_data.walls {
            commands
                .spawn(wall.convert(&id_to_entity).for_site(site_id)?)
                .insert(SiteID(*wall_id))
                .set_parent(level_entity)
                .id();
            consider_id(*wall_id);
        }

        commands
            .entity(level_entity)
            .insert(SpatialBundle::HIDDEN_IDENTITY)
            .insert(level_data.properties.clone())
            .insert(Category::Level)
            .with_children(|level| {
                // These don't need a return value so can be wrapped in a with_children
                for (light_id, light) in &level_data.lights {
                    level.spawn(light.clone()).insert(SiteID(*light_id));
                    consider_id(*light_id);
                }

                for (model_id, model) in &level_data.models {
                    level.spawn(model.clone()).insert(SiteID(*model_id));
                    consider_id(*model_id);
                }

                for (physical_camera_id, physical_camera) in &level_data.physical_cameras {
                    level
                        .spawn(physical_camera.clone())
                        .insert(SiteID(*physical_camera_id));
                    consider_id(*physical_camera_id);
                }
            });

        // TODO(MXG): Log when a RecencyRanking fails to load correctly.
        commands
            .entity(level_entity)
            .insert(
                RecencyRanking::<FloorMarker>::from_u32(&level_data.rankings.floors, &id_to_entity)
                    .unwrap_or(RecencyRanking::new()),
            )
            .insert(
                RecencyRanking::<DrawingMarker>::from_u32(
                    &level_data.rankings.drawings,
                    &id_to_entity,
                )
                .unwrap_or(RecencyRanking::new()),
            );
        id_to_entity.insert(*level_id, level_entity);
        consider_id(*level_id);
    }

    for (lift_id, lift_data) in &site_data.lifts {
        let lift_entity = commands.spawn(SiteID(*lift_id)).set_parent(site_id).id();

        commands.entity(lift_entity).with_children(|lift| {
            lift.spawn(SpatialBundle::default())
                .insert(CabinAnchorGroupBundle::default())
                .with_children(|anchor_group| {
                    for (anchor_id, anchor) in &lift_data.cabin_anchors {
                        let anchor_entity = anchor_group
                            .spawn(AnchorBundle::new(anchor.clone()))
                            .insert(SiteID(*anchor_id))
                            .id();
                        id_to_entity.insert(*anchor_id, anchor_entity);
                        consider_id(*anchor_id);
                    }
                });
        });

        for (door_id, door) in &lift_data.cabin_doors {
            let door_entity = commands
                .spawn(door.convert(&id_to_entity).for_site(site_id)?)
                .insert(Dependents::single(lift_entity))
                .set_parent(lift_entity)
                .id();
            id_to_entity.insert(*door_id, door_entity);
            consider_id(*door_id);
        }

        commands.entity(lift_entity).insert(Category::Lift).insert(
            lift_data
                .properties
                .convert(&id_to_entity)
                .for_site(site_id)?,
        );

        id_to_entity.insert(*lift_id, lift_entity);
        consider_id(*lift_id);
    }

    for (fiducial_id, fiducial) in &site_data.fiducials {
        let fiducial_entity = commands
            .spawn(fiducial.convert(&id_to_entity).for_site(site_id)?)
            .insert(SiteID(*fiducial_id))
            .set_parent(site_id)
            .id();
        id_to_entity.insert(*fiducial_id, fiducial_entity);
        consider_id(*fiducial_id);
    }

<<<<<<< HEAD
    for (nav_graph_id, nav_graph_data) in &site_data.navigation.guided.graphs {
        let nav_graph = commands
            .spawn(SpatialBundle::default())
            .insert(nav_graph_data.clone())
            .insert(SiteID(*nav_graph_id))
            .set_parent(site_id)
            .id();
        id_to_entity.insert(*nav_graph_id, nav_graph);
        consider_id(*nav_graph_id);
    }

    for (lane_id, lane_data) in &site_data.navigation.guided.lanes {
        let lane = commands
            .spawn(lane_data.convert(&id_to_entity).for_site(site_id)?)
            .insert(SiteID(*lane_id))
            .set_parent(site_id)
            .id();
        id_to_entity.insert(*lane_id, lane);
        consider_id(*lane_id);
    }

    for (location_id, location_data) in &site_data.navigation.guided.locations {
        let location = commands
            .spawn(location_data.convert(&id_to_entity).for_site(site_id)?)
            .insert(SiteID(*location_id))
            .set_parent(site_id)
            .id();
        id_to_entity.insert(*location_id, location);
        consider_id(*location_id);
    }
=======
            Ok(())
        })?;
    // Properties require the id_to_entity map to be fully populated to load suppressed issues
    site_cmd.insert(
        site_data
            .properties
            .convert(&id_to_entity)
            .for_site(site_id)?,
    );
>>>>>>> fbc5fbf4

    let nav_graph_rankings = match RecencyRanking::<NavGraphMarker>::from_u32(
        &site_data.navigation.guided.ranking,
        &id_to_entity,
    ) {
        Ok(r) => r,
        Err(id) => {
            error!(
                "ERROR: Nav Graph ranking could not load because a graph with \
                id {id} does not exist."
            );
            RecencyRanking::new()
        }
    };

    commands
        .entity(site_id)
        .insert(nav_graph_rankings)
        .insert(NextSiteID(highest_id + 1));

    // Make the lift cabin anchors that are used by doors subordinate
    for (lift_id, lift_data) in &site_data.lifts {
        for (_, door) in &lift_data.cabin_doors {
            for anchor in door.reference_anchors.array() {
                commands
                    .entity(*id_to_entity.get(&anchor).ok_or(anchor).for_site(site_id)?)
                    .insert(Subordinate(Some(
                        *id_to_entity
                            .get(lift_id)
                            .ok_or(*lift_id)
                            .for_site(site_id)?,
                    )));
            }
        }
    }

    return Ok(site_id);
}

pub fn load_site(
    mut commands: Commands,
    mut load_sites: EventReader<LoadSite>,
    mut change_current_site: EventWriter<ChangeCurrentSite>,
    mut site_display_state: ResMut<NextState<SiteState>>,
) {
    for cmd in load_sites.iter() {
        let site = match generate_site_entities(&mut commands, &cmd.site) {
            Ok(site) => site,
            Err(err) => {
                commands.entity(err.site).despawn_recursive();
                error!(
                    "Failed to load the site entities because the file had an \
                    internal inconsistency:\n{err:#?}\n---\nSite Data:\n{:#?}",
                    &cmd.site,
                );
                continue;
            }
        };
        if let Some(path) = &cmd.default_file {
            commands.entity(site).insert(DefaultFile(path.clone()));
        }

        if cmd.focus {
            change_current_site.send(ChangeCurrentSite { site, level: None });
            site_display_state.set(SiteState::Display);
        }
    }
}

#[derive(ThisError, Debug, Clone)]
pub enum ImportNavGraphError {
    #[error("The site we are importing into has a broken reference")]
    BrokenSiteReference,
    #[error("The nav graph that is being imported has a broken reference inside of it")]
    BrokenInternalReference(u32),
    #[error("The existing site is missing a level name required by the nav graphs: {0}")]
    MissingLevelName(String),
    #[error("The existing site is missing a lift name required by the nav graphs: {0}")]
    MissingLiftName(String),
    #[error("The existing site has a lift without a cabin anchor group: {0}")]
    MissingCabinAnchorGroup(String),
}

#[derive(Event)]
pub struct ImportNavGraphs {
    pub into_site: Entity,
    pub from_site: rmf_site_format::Site,
}

#[derive(SystemParam)]
pub struct ImportNavGraphParams<'w, 's> {
    commands: Commands<'w, 's>,
    sites: Query<'w, 's, &'static Children, With<NameOfSite>>,
    levels: Query<
        'w,
        's,
        (
            Entity,
            &'static NameInSite,
            &'static Parent,
            &'static Children,
        ),
        With<LevelElevation>,
    >,
    lifts: Query<
        'w,
        's,
        (
            Entity,
            &'static NameInSite,
            &'static Parent,
            &'static Children,
        ),
        With<LiftCabin<Entity>>,
    >,
    cabin_anchor_groups: Query<'w, 's, &'static Children, With<CabinAnchorGroup>>,
    anchors: Query<'w, 's, (Entity, &'static Anchor)>,
}

fn generate_imported_nav_graphs(
    params: &mut ImportNavGraphParams,
    into_site: Entity,
    from_site_data: &rmf_site_format::Site,
) -> Result<(), ImportNavGraphError> {
    let site_children = match params.sites.get(into_site) {
        Ok(c) => c,
        _ => return Err(ImportNavGraphError::BrokenSiteReference),
    };

    let mut level_name_to_entity = HashMap::new();
    for (e, name, parent, _) in &params.levels {
        if parent.get() != into_site {
            continue;
        }

        level_name_to_entity.insert(name.clone().0, e);
    }

    let mut lift_name_to_entity = HashMap::new();
    for (e, name, parent, _) in &params.lifts {
        if parent.get() != into_site {
            continue;
        }

        lift_name_to_entity.insert(name.clone().0, e);
    }

    let mut id_to_entity = HashMap::new();
    for (level_id, level_data) in &from_site_data.levels {
        if let Some(e) = level_name_to_entity.get(&level_data.properties.name.0) {
            id_to_entity.insert(*level_id, *e);
        } else {
            return Err(ImportNavGraphError::MissingLevelName(
                level_data.properties.name.0.clone(),
            ));
        }
    }

    let mut lift_to_anchor_group = HashMap::new();
    for (lift_id, lift_data) in &from_site_data.lifts {
        if let Some(e) = lift_name_to_entity.get(&lift_data.properties.name.0) {
            id_to_entity.insert(*lift_id, *e);
            if let Some(e_group) = params
                .lifts
                .get(*e)
                .unwrap()
                .3
                .iter()
                .find(|child| params.cabin_anchor_groups.contains(**child))
            {
                lift_to_anchor_group.insert(*e, *e_group);
            } else {
                return Err(ImportNavGraphError::MissingCabinAnchorGroup(
                    lift_data.properties.name.0.clone(),
                ));
            }
        } else {
            return Err(ImportNavGraphError::MissingLiftName(
                lift_data.properties.name.0.clone(),
            ));
        }
    }

    let anchor_close_enough = 0.05;
    for (lift_id, lift_data) in &from_site_data.lifts {
        let lift_e = *id_to_entity.get(lift_id).unwrap();
        let anchor_group = *lift_to_anchor_group.get(&lift_e).unwrap();
        let existing_lift_anchors: Vec<(Entity, &Anchor)> = params
            .cabin_anchor_groups
            .get(anchor_group)
            .unwrap()
            .iter()
            .filter_map(|child| params.anchors.get(*child).ok())
            .collect();

        for (anchor_id, anchor) in &lift_data.cabin_anchors {
            let mut already_existing = false;
            for (existing_id, existing_anchor) in &existing_lift_anchors {
                if anchor.is_close(*existing_anchor, anchor_close_enough) {
                    id_to_entity.insert(*anchor_id, *existing_id);
                    already_existing = true;
                    break;
                }
            }
            if !already_existing {
                params.commands.entity(anchor_group).with_children(|group| {
                    let e_anchor = group.spawn(AnchorBundle::new(anchor.clone())).id();
                    id_to_entity.insert(*anchor_id, e_anchor);
                });
            }
        }
    }

    for (level_id, level_data) in &from_site_data.levels {
        let level_e = *id_to_entity.get(level_id).unwrap();
        let existing_level_anchors: Vec<(Entity, &Anchor)> = params
            .levels
            .get(level_e)
            .unwrap()
            .3
            .iter()
            .filter_map(|child| params.anchors.get(*child).ok())
            .collect();
        for (anchor_id, anchor) in &level_data.anchors {
            let mut already_existing = false;
            for (existing_id, existing_anchor) in &existing_level_anchors {
                if anchor.is_close(*existing_anchor, anchor_close_enough) {
                    id_to_entity.insert(*anchor_id, *existing_id);
                    already_existing = true;
                    break;
                }
            }
            if !already_existing {
                params.commands.entity(level_e).with_children(|level| {
                    let e_anchor = level.spawn(AnchorBundle::new(anchor.clone())).id();
                    id_to_entity.insert(*anchor_id, e_anchor);
                });
            }
        }
    }

    {
        let existing_site_anchors: Vec<(Entity, &Anchor)> = site_children
            .iter()
            .filter_map(|child| params.anchors.get(*child).ok())
            .collect();
        for (anchor_id, anchor) in &from_site_data.anchors {
            let mut already_existing = false;
            for (existing_id, existing_anchor) in &existing_site_anchors {
                if anchor.is_close(*existing_anchor, anchor_close_enough) {
                    id_to_entity.insert(*anchor_id, *existing_id);
                    already_existing = true;
                    break;
                }
            }
            if !already_existing {
                params.commands.entity(into_site).with_children(|site| {
                    let e_anchor = site.spawn(AnchorBundle::new(anchor.clone())).id();
                    id_to_entity.insert(*anchor_id, e_anchor);
                });
            }
        }
    }

    for (nav_graph_id, nav_graph_data) in &from_site_data.navigation.guided.graphs {
        params.commands.entity(into_site).with_children(|site| {
            let e = site
                .spawn(SpatialBundle::default())
                .insert(nav_graph_data.clone())
                .id();
            id_to_entity.insert(*nav_graph_id, e);
        });
    }

    for (lane_id, lane_data) in &from_site_data.navigation.guided.lanes {
        let lane_data = lane_data
            .convert(&id_to_entity)
            .map_err(ImportNavGraphError::BrokenInternalReference)?;
        params.commands.entity(into_site).with_children(|site| {
            let e = site.spawn(lane_data).id();
            id_to_entity.insert(*lane_id, e);
        });
    }

    for (location_id, location_data) in &from_site_data.navigation.guided.locations {
        let location_data = location_data
            .convert(&id_to_entity)
            .map_err(ImportNavGraphError::BrokenInternalReference)?;
        params.commands.entity(into_site).with_children(|site| {
            let e = site.spawn(location_data).id();
            id_to_entity.insert(*location_id, e);
        });
    }

    Ok(())
}

pub fn import_nav_graph(
    mut params: ImportNavGraphParams,
    mut import_requests: EventReader<ImportNavGraphs>,
    mut autoload: Option<ResMut<Autoload>>,
    current_workspace: Res<CurrentWorkspace>,
    open_sites: Query<Entity, With<NameOfSite>>,
) {
    for r in import_requests.iter() {
        if let Err(err) = generate_imported_nav_graphs(&mut params, r.into_site, &r.from_site) {
            error!("Failed to import nav graph: {err}");
        }
    }

    #[cfg(not(target_arch = "wasm32"))]
    {
        'import: {
            let autoload = match autoload.as_mut() {
                Some(a) => a,
                None => break 'import,
            };

            if autoload.importing.is_some() {
                break 'import;
            }

            let import = match &autoload.import {
                Some(p) => p,
                None => break 'import,
            };

            let current_site = match current_workspace.to_site(&open_sites) {
                Some(s) => s,
                None => break 'import,
            };

            let file = FileHandle::wrap(import.clone());
            autoload.importing = Some(
                AsyncComputeTaskPool::get()
                    .spawn(async move { load_site_file(&file).await.map(|s| (current_site, s)) }),
            );

            autoload.import = None;
        }

        'importing: {
            let autoload = match autoload.as_mut() {
                Some(a) => a,
                None => break 'importing,
            };

            let task = match &mut autoload.importing {
                Some(t) => t,
                None => break 'importing,
            };

            let result = match future::block_on(future::poll_once(task)) {
                Some(r) => r,
                None => break 'importing,
            };

            autoload.importing = None;

            let (into_site, from_site_data) = match result {
                Some(r) => r,
                None => break 'importing,
            };

            if let Err(err) = generate_imported_nav_graphs(&mut params, into_site, &from_site_data)
            {
                error!("Failed to auto-import nav graph: {err}");
            }
        }
    }
}

// TODO(luca) see if we can remove this
#[cfg(not(target_arch = "wasm32"))]
async fn load_site_file(file: &FileHandle) -> Option<Site> {
    let is_legacy = file.file_name().ends_with(".building.yaml");
    let data = file.read().await;
    if is_legacy {
        match BuildingMap::from_bytes(&data) {
            Ok(building) => match building.to_site() {
                Ok(site) => Some(site),
                Err(err) => {
                    error!("{:?}", err);
                    return None;
                }
            },
            Err(err) => {
                error!("{:?}", err);
                return None;
            }
        }
    } else {
        match Site::from_bytes(&data) {
            Ok(site) => Some(site),
            Err(err) => {
                error!("{:?}", err);
                return None;
            }
        }
    }
}<|MERGE_RESOLUTION|>--- conflicted
+++ resolved
@@ -153,142 +153,23 @@
                 consider_id(*anchor_id);
             }
 
-            for (fiducial_id, fiducial) in &drawing.fiducials {
-                commands
+            for (fiducial_id, fiducial) in &site_data.fiducials {
+                let fiducial_entity = commands
                     .spawn(fiducial.convert(&id_to_entity).for_site(site_id)?)
                     .insert(SiteID(*fiducial_id))
                     .set_parent(drawing_entity)
                     .id();
+                id_to_entity.insert(*fiducial_id, fiducial_entity);
                 consider_id(*fiducial_id);
             }
 
-<<<<<<< HEAD
             for (measurement_id, measurement) in &drawing.measurements {
-                commands
+                let measurement_entity = commands
                     .spawn(measurement.convert(&id_to_entity).for_site(site_id)?)
                     .insert(SiteID(*measurement_id))
                     .set_parent(drawing_entity)
-=======
-            for (level_id, level_data) in &site_data.levels {
-                let mut level_cmd = site.spawn(SiteID(*level_id));
-
-                level_cmd
-                    .insert(SpatialBundle::INVISIBLE_IDENTITY)
-                    .insert(level_data.properties.clone())
-                    .insert(Category::Level)
-                    .add_children(|level| {
-                        for (anchor_id, anchor) in &level_data.anchors {
-                            let anchor_entity = level
-                                .spawn(AnchorBundle::new(anchor.clone()))
-                                .insert(SiteID(*anchor_id))
-                                .id();
-                            id_to_entity.insert(*anchor_id, anchor_entity);
-                            consider_id(*anchor_id);
-                        }
-
-                        for (door_id, door) in &level_data.doors {
-                            let door_entity = level
-                                .spawn(door.convert(&id_to_entity).for_site(site_id)?)
-                                .insert(SiteID(*door_id))
-                                .id();
-                            id_to_entity.insert(*door_id, door_entity);
-                            consider_id(*door_id);
-                        }
-
-                        for (drawing_id, drawing) in &level_data.drawings {
-                            level
-                                .spawn(DrawingBundle::new(drawing.properties.clone()))
-                                .insert(SiteID(*drawing_id))
-                                .add_children(|drawing_parent| {
-                                    for (anchor_id, anchor) in &drawing.anchors {
-                                        let anchor_entity = drawing_parent
-                                            .spawn(AnchorBundle::new(anchor.clone()))
-                                            .insert(SiteID(*anchor_id))
-                                            .id();
-                                        id_to_entity.insert(*anchor_id, anchor_entity);
-                                        consider_id(*anchor_id);
-                                    }
-                                    for (fiducial_id, fiducial) in &drawing.fiducials {
-                                        let fiducial_entity = drawing_parent
-                                            .spawn(
-                                                fiducial
-                                                    .convert(&id_to_entity)
-                                                    .for_site(site_id)?,
-                                            )
-                                            .insert(SiteID(*fiducial_id))
-                                            .id();
-                                        id_to_entity.insert(*fiducial_id, fiducial_entity);
-                                        consider_id(*fiducial_id);
-                                    }
-                                    for (measurement_id, measurement) in &drawing.measurements {
-                                        let measurement_entity = drawing_parent
-                                            .spawn(
-                                                measurement
-                                                    .convert(&id_to_entity)
-                                                    .for_site(site_id)?,
-                                            )
-                                            .insert(SiteID(*measurement_id))
-                                            .id();
-                                        id_to_entity.insert(*measurement_id, measurement_entity);
-                                        consider_id(*measurement_id);
-                                    }
-                                    Ok(())
-                                })?;
-
-                            consider_id(*drawing_id);
-                        }
-
-                        for (floor_id, floor) in &level_data.floors {
-                            level
-                                .spawn(floor.convert(&id_to_entity).for_site(site_id)?)
-                                .insert(SiteID(*floor_id));
-                            consider_id(*floor_id);
-                        }
-
-                        for (light_id, light) in &level_data.lights {
-                            level.spawn(light.clone()).insert(SiteID(*light_id));
-                            consider_id(*light_id);
-                        }
-
-                        for (model_id, model) in &level_data.models {
-                            level.spawn(model.clone()).insert(SiteID(*model_id));
-                            consider_id(*model_id);
-                        }
-
-                        for (physical_camera_id, physical_camera) in &level_data.physical_cameras {
-                            level
-                                .spawn(physical_camera.clone())
-                                .insert(SiteID(*physical_camera_id));
-                            consider_id(*physical_camera_id);
-                        }
-
-                        for (wall_id, wall) in &level_data.walls {
-                            level
-                                .spawn(wall.convert(&id_to_entity).for_site(site_id)?)
-                                .insert(SiteID(*wall_id));
-                            consider_id(*wall_id);
-                        }
-                        Ok(())
-                    })?;
-
-                // TODO(MXG): Log when a RecencyRanking fails to load correctly.
-                let level_entity = level_cmd
-                    .insert(
-                        RecencyRanking::<FloorMarker>::from_u32(
-                            &level_data.rankings.floors,
-                            &id_to_entity,
-                        )
-                        .unwrap_or(RecencyRanking::new()),
-                    )
-                    .insert(
-                        RecencyRanking::<DrawingMarker>::from_u32(
-                            &level_data.rankings.drawings,
-                            &id_to_entity,
-                        )
-                        .unwrap_or(RecencyRanking::new()),
-                    )
->>>>>>> fbc5fbf4
                     .id();
+                id_to_entity.insert(*measurement_id, measurement_entity);
                 consider_id(*measurement_id);
             }
 
@@ -405,7 +286,6 @@
         consider_id(*fiducial_id);
     }
 
-<<<<<<< HEAD
     for (nav_graph_id, nav_graph_data) in &site_data.navigation.guided.graphs {
         let nav_graph = commands
             .spawn(SpatialBundle::default())
@@ -436,17 +316,13 @@
         id_to_entity.insert(*location_id, location);
         consider_id(*location_id);
     }
-=======
-            Ok(())
-        })?;
     // Properties require the id_to_entity map to be fully populated to load suppressed issues
-    site_cmd.insert(
+    commands.entity(site_id).insert(
         site_data
             .properties
             .convert(&id_to_entity)
             .for_site(site_id)?,
     );
->>>>>>> fbc5fbf4
 
     let nav_graph_rankings = match RecencyRanking::<NavGraphMarker>::from_u32(
         &site_data.navigation.guided.ranking,
