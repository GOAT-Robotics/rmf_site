--- conflicted
+++ resolved
@@ -17,6 +17,14 @@
         Wall {
             start: raw.data.0,
             end: raw.data.1,
+            height: match raw.data.2.texture_height {
+                Some(h) => h.1 as f32,
+                None => 2.0,
+            },
+            texture_name: match raw.data.2.texture_name {
+                Some(name) => name.1.to_string(),
+                None => "".to_string(),
+            },
         }
     }
 }
@@ -32,14 +40,6 @@
         let cx = ((v1.x_meters + v2.x_meters) / 2.) as f32;
         let cy = ((v1.y_meters + v2.y_meters) / 2.) as f32;
 
-<<<<<<< HEAD
-        Transform {
-            translation: Vec3::new(cx, cy, height / 2.),
-            rotation: Quat::from_rotation_z(yaw),
-            scale: Vec3::new(length, width, height),
-            ..Default::default()
-        }
-=======
         // let mut mesh = Mesh::new(PrimitiveTopology::
         // we need to wrap the base wall texture around the wall mesh
         // differently from the way the standard "box" mesh helper does,
@@ -108,25 +108,14 @@
         mesh.insert_attribute(Mesh::ATTRIBUTE_UV_0, uvs);
         mesh.set_indices(Some(indices));
 
-        commands
-            .spawn_bundle(PbrBundle {
-                //mesh: meshes.add(Mesh::from(shape::Box::new(length, width, height))),
-                mesh: meshes.add(mesh),
-                material: handles.wall_material.clone(),
-                transform: Transform {
-                    translation: Vec3::new(cx, cy, transform.translation[2] as f32),
-                    rotation: Quat::from_rotation_z(yaw),
-                    ..Default::default()
-                },
-                ..Default::default()
-            })
-            .insert_bundle(PickableBundle::default())
-            .insert(Editable::Wall(self.clone()));
->>>>>>> 9d45705a
+        Transform {
+            translation: Vec3::new(cx, cy, 0.),
+            rotation: Quat::from_rotation_z(yaw),
+            ..Default::default()
+        }
     }
 }
 
-<<<<<<< HEAD
 #[derive(serde::Deserialize)]
 #[serde(transparent)]
 struct WallRaw {
@@ -137,29 +126,6 @@
 #[allow(dead_code)]
 struct WallProperties {
     alpha: (usize, usize),
-    texture_name: (usize, String),
-=======
-    pub fn from_yaml(value: &serde_yaml::Value) -> Wall {
-        let data = value.as_sequence().unwrap();
-        let start = data[0].as_u64().unwrap();
-        let end = data[1].as_u64().unwrap();
-
-        let height = match data[2]["texture_height"].as_sequence() {
-            Some(h) => h[1].as_f64().unwrap(),
-            None => 2.0,
-        };
-
-        let texture_name = match data[2]["texture_name"].as_sequence() {
-            Some(name) => name[1].as_str().unwrap().to_string(),
-            None => "".to_string(),
-        };
-
-        return Wall {
-            start: start as usize,
-            end: end as usize,
-            height: height as f32,
-            texture_name: texture_name,
-        };
-    }
->>>>>>> 9d45705a
+    texture_name: Option<(usize, String)>,
+    texture_height: Option<(usize, f64)>,
 }