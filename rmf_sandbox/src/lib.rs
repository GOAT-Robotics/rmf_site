--- conflicted
+++ resolved
@@ -5,13 +5,7 @@
         DirectionalLightShadowMap,
     },
     prelude::*,
-<<<<<<< HEAD
-    render::{
-        camera::{ActiveCamera, Camera3d, ScalingMode, WindowOrigin},
-    },
-    tasks::{AsyncComputeTaskPool}
-=======
->>>>>>> 59e1c6c3
+    //tasks::{AsyncComputeTaskPool}
 };
 use wasm_bindgen::prelude::*;
 
@@ -25,274 +19,18 @@
     window::{Windows},
 };
 
-#[cfg(not(target_arch = "wasm32"))]
-use bevy::{
-    tasks::Task
-};
-
 extern crate web_sys;
 
 mod demo_world;
 
 mod site_map;
-<<<<<<< HEAD
-use site_map::{SiteMap, SiteMapPlugin};
-
-use rfd::AsyncFileDialog;
-use futures_lite::future;
-
-struct MouseLocation {
-    previous: Vec2,
-}
-
-impl Default for MouseLocation {
-    fn default() -> Self {
-        MouseLocation {
-            previous: Vec2::ZERO,
-        }
-    }
-}
-
-fn handle_keyboard(
-    keyboard_input: Res<Input<KeyCode>>,
-    mut active_camera_3d: ResMut<ActiveCamera<Camera3d>>,
-    mut query: Query<&mut CameraControls>,
-) {
-    let mut controls = query.single_mut();
-    if keyboard_input.just_pressed(KeyCode::Key2) {
-        controls.set_mode(ProjectionMode::Orthographic);
-        active_camera_3d.set(controls.orthographic_camera_entity);
-    }
-
-    if keyboard_input.just_pressed(KeyCode::Key3) {
-        controls.set_mode(ProjectionMode::Perspective);
-        active_camera_3d.set(controls.perspective_camera_entity);
-    }
-}
-
-#[derive(PartialEq, Debug, Clone, Reflect)]
-pub enum ProjectionMode { Perspective, Orthographic }
-
-#[derive(Component, Debug, Clone, Reflect)]
-pub struct CameraControls {
-    pub mode: ProjectionMode,
-    pub perspective_camera_entity: Entity,
-    pub orthographic_camera_entity: Entity,
-    pub orbit_center: Vec3,
-    pub orbit_radius: f32,
-    pub orbit_upside_down: bool,
-}
-
-impl CameraControls {
-    pub fn set_mode(&mut self, mode: ProjectionMode) { //, &mut active_camera_3d: ActiveCamera<Camera3d>) {
-
-        self.mode = mode;
-        if self.mode == ProjectionMode::Orthographic {
-            // active_camera_3d.set(self.orthographic_camera_entity);
-        }
-        else if self.mode == ProjectionMode::Perspective {
-            // active_camera_3d.set(self.perspective_camera_entity);
-        }
-    }
-}
-
-#[derive(Bundle)]
-pub struct CameraControlsBundle {
-    pub controls: CameraControls,
-}
-
-fn camera_controls(
-    windows: Res<Windows>,
-    mut ev_cursor_moved: EventReader<CursorMoved>,
-    mut ev_scroll: EventReader<MouseWheel>,
-    input_mouse: Res<Input<MouseButton>>,
-    mut previous_mouse_location: ResMut<MouseLocation>,
-    mut controls_query: Query<&mut CameraControls>,
-    mut ortho_query: Query<(&mut OrthographicProjection, &mut Transform), Without<PerspectiveProjection>>,
-    mut persp_query: Query<(&mut PerspectiveProjection, &mut Transform), Without<OrthographicProjection>>,
-) {
-    let pan_button = MouseButton::Left;
-    let orbit_button = MouseButton::Right;
-
-    // spin through all mouse cursor-moved events to find the last one
-    let mut last_pos = previous_mouse_location.previous;
-    for ev in ev_cursor_moved.iter() {
-        last_pos.x = ev.position.x;
-        last_pos.y = ev.position.y;
-    }
-
-    let mut cursor_motion = Vec2::ZERO;
-    if input_mouse.pressed(pan_button) || input_mouse.pressed(orbit_button) {
-        cursor_motion.x = last_pos.x - previous_mouse_location.previous.x;
-        cursor_motion.y = last_pos.y - previous_mouse_location.previous.y;
-    }
-
-    previous_mouse_location.previous = last_pos;
-
-    let mut scroll = 0.0;
-    for ev in ev_scroll.iter() {
-        #[cfg(not(target_arch = "wasm32"))]
-        {
-            scroll += ev.y;
-        }
-        #[cfg(target_arch = "wasm32")]
-        {
-            // scrolling in wasm is a different beast
-            scroll += 4. * ev.y / ev.y.abs();
-        }
-    }
-=======
-use site_map::{SiteMapPlugin};
->>>>>>> 59e1c6c3
+use site_map::{/*SiteMap, */ SiteMapPlugin};
 
 mod camera_controls;
 use camera_controls::{CameraControlsPlugin};
 
-<<<<<<< HEAD
-        if input_mouse.pressed(orbit_button) && cursor_motion.length_squared() > 0. {
-            changed = true;
-            let window = windows.get_primary().unwrap();
-            let window_size = Vec2::new(window.width() as f32, window.height() as f32);
-            let delta_x = {
-                let delta = cursor_motion.x / window_size.x * std::f32::consts::PI * 2.0;
-                if controls.orbit_upside_down { -delta } else { delta }
-            };
-            let delta_y = -cursor_motion.y / window_size.y * std::f32::consts::PI;
-            let yaw = Quat::from_rotation_z(-delta_x);
-            let pitch = Quat::from_rotation_x(-delta_y);
-            persp_transform.rotation = yaw * persp_transform.rotation; // global y
-            persp_transform.rotation = persp_transform.rotation * pitch; // local x
-        } else if input_mouse.pressed(MouseButton::Left) && cursor_motion.length_squared() > 0. {
-            changed = true;
-            // make panning distance independent of resolution and FOV,
-            let window = windows.get_primary().unwrap();
-            let window_size = Vec2::new(window.width() as f32, window.height() as f32);
-
-            cursor_motion *=
-                Vec2::new(
-                    persp_proj.fov * persp_proj.aspect_ratio,
-                    persp_proj.fov
-                ) / window_size;
-            // translate by local axes
-            let right = persp_transform.rotation * Vec3::X * -cursor_motion.x;
-            let up = persp_transform.rotation * Vec3::Y * -cursor_motion.y;
-            // make panning proportional to distance away from center point
-            let translation = (right + up) * controls.orbit_radius;
-            controls.orbit_center += translation;
-        }
-
-        if scroll.abs() > 0.0 {
-            changed = true;
-            controls.orbit_radius -= scroll * controls.orbit_radius * 0.2;
-            // dont allow zoom to reach zero or you get stuck
-            controls.orbit_radius = f32::max(controls.orbit_radius, 0.05);
-        }
-
-        if changed {
-            // emulating parent/child to make the yaw/y-axis rotation behave like a turntable
-            // parent = x and y rotation
-            // child = z-offset
-            let rot_matrix = Mat3::from_quat(persp_transform.rotation);
-            persp_transform.translation =
-                controls.orbit_center
-                + rot_matrix.mul_vec3(Vec3::new(0.0, 0.0, controls.orbit_radius));
-        }
-    }
-}
-
-fn egui_ui(
-    mut sm: ResMut<SiteMap>,
-    mut egui_context: ResMut<EguiContext>,
-    mut query: Query<&mut CameraControls>,
-    mut commands: Commands,
-    meshes: ResMut<Assets<Mesh>>,
-    materials: ResMut<Assets<StandardMaterial>>,
-    asset_server: Res<AssetServer>,
-    mut active_camera_3d: ResMut<ActiveCamera<Camera3d>>,
-    mut exit: EventWriter<AppExit>,
-    thread_pool: Res<AsyncComputeTaskPool>
-) {
-    let mut controls = query.single_mut();
-    egui::TopBottomPanel::top("top_panel")
-        .show(egui_context.ctx_mut(), |ui| {
-            ui.vertical(|ui| {
-
-                egui::menu::bar(ui, |ui| {
-                    egui::menu::menu_button(ui, "File", |ui| {
-                        if ui.button("Load demo").clicked() {
-                            sm.load_demo();
-                            sm.spawn(commands, meshes, materials, asset_server);
-                        }
-                        else if ui.button("Open...").clicked() {
-                            let future = thread_pool.spawn(async move {
-                                let file = AsyncFileDialog::new().pick_file().await;
-                                let data = match file {
-                                    Some(data) => Some(data.read().await),
-                                    None => None
-                                };
-                                data
-                            });
-
-                            #[cfg(not(target_arch = "wasm32"))]
-                            {
-                            commands.spawn().insert(future);
-                            }
-
-                        }
-
-                        #[cfg(not(target_arch = "wasm32"))]
-                        if ui.button("Quit").clicked() {
-                            exit.send(AppExit);
-                        }
-                    });
-                });
-
-                ui.horizontal(|ui| {
-                    ui.label("[toolbar buttons]");
-                    ui.separator();
-                    if ui.add(egui::SelectableLabel::new(controls.mode == ProjectionMode::Orthographic, "2D")).clicked() {
-                        controls.set_mode(ProjectionMode::Orthographic);
-                        active_camera_3d.set(controls.orthographic_camera_entity);
-                    }
-                    if ui.add(egui::SelectableLabel::new(controls.mode == ProjectionMode::Perspective, "3D")).clicked() {
-                        controls.set_mode(ProjectionMode::Perspective);
-                        active_camera_3d.set(controls.perspective_camera_entity);
-                    }
-                });
-            });
-        });
-}
-=======
 mod ui_widgets;
 use ui_widgets::{UIWidgetsPlugin};
->>>>>>> 59e1c6c3
-
-/// Handles the file opening events
-#[cfg(not(target_arch = "wasm32"))]
-fn handle_file_open(
-    mut sm: ResMut<SiteMap>,
-    mut commands: Commands,
-    meshes: ResMut<Assets<Mesh>>,
-    materials: ResMut<Assets<StandardMaterial>>,
-    asset_server: Res<AssetServer>,
-    mut tasks: Query<(Entity,
-    &mut Task<Option<Vec<u8>>>)>) {
-
-    let mut assets_changed = false;
-    for (entity, mut task) in tasks.iter_mut() {
-        if let Some(result) = future::block_on(future::poll_once(&mut *task)) {
-            match result {
-                Some(result) => {
-                    sm.load_yaml_from_data(&result);
-                    assets_changed =true;
-                    commands.entity(entity).remove::<Task<Option<Vec<u8>>>>();
-                },
-                None => {}
-            }
-        }
-    }
-    sm.spawn(commands, meshes, materials, asset_server);
-}
 
 fn setup(
     mut commands: Commands,
@@ -384,16 +122,8 @@
         })
         .add_startup_system(setup)
         .add_plugin(SiteMapPlugin)
-<<<<<<< HEAD
-        //.add_system(handle_keyboard)
-        .add_plugin(EguiPlugin)
-        .add_system(camera_controls)
-        .add_system(egui_ui)
-        //.add_system(handle_file_open)
-=======
         .add_plugin(CameraControlsPlugin)
         .add_plugin(UIWidgetsPlugin)
->>>>>>> 59e1c6c3
         .add_system_set(
             SystemSet::new()
                 .with_run_criteria(FixedTimestep::step(0.5))
@@ -419,15 +149,7 @@
         //.insert_resource(Msaa { samples: 4})
         .add_startup_system(setup)
         .add_plugin(SiteMapPlugin)
-<<<<<<< HEAD
-        .add_system(handle_keyboard)
-        .add_plugin(EguiPlugin)
-        .add_system(camera_controls)
-        .add_system(egui_ui)
-        .add_system(handle_file_open)
-=======
         .add_plugin(CameraControlsPlugin)
         .add_plugin(UIWidgetsPlugin)
->>>>>>> 59e1c6c3
         .run();
 }