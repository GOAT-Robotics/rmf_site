/*
 * Copyright (C) 2022 Open Source Robotics Foundation
 *
 * Licensed under the Apache License, Version 2.0 (the "License");
 * you may not use this file except in compliance with the License.
 * You may obtain a copy of the License at
 *
 *     http://www.apache.org/licenses/LICENSE-2.0
 *
 * Unless required by applicable law or agreed to in writing, software
 * distributed under the License is distributed on an "AS IS" BASIS,
 * WITHOUT WARRANTIES OR CONDITIONS OF ANY KIND, either express or implied.
 * See the License for the specific language governing permissions and
 * limitations under the License.
 *
*/

use crate::*;
#[cfg(feature = "bevy")]
use bevy::prelude::{Bundle, Component, Deref, DerefMut, Entity};
use serde::{Deserialize, Serialize};
use std::{
    collections::{BTreeMap, BTreeSet, HashMap},
    hash::Hash,
    io,
};
use uuid::Uuid;

pub use ron::ser::PrettyConfig as Style;

#[derive(Serialize, Deserialize, Debug, Clone)]
#[cfg_attr(feature = "bevy", derive(Bundle))]
pub struct SiteProperties<T: RefTrait> {
    pub name: NameOfSite,
    #[serde(skip_serializing_if = "GeographicComponent::is_none")]
    pub geographic_offset: GeographicComponent,
    // TODO(luca) group these into an IssueFilters?
    #[serde(default, skip_serializing_if = "FilteredIssues::is_empty")]
    pub filtered_issues: FilteredIssues<T>,
    #[serde(default, skip_serializing_if = "FilteredIssueKinds::is_empty")]
    pub filtered_issue_kinds: FilteredIssueKinds,
}

#[derive(Serialize, Deserialize, Debug, Clone, PartialEq)]
#[cfg_attr(feature = "bevy", derive(Component, Deref, DerefMut))]
pub struct FilteredIssues<T: RefTrait>(pub BTreeSet<IssueKey<T>>);

// TODO(luca) It seems just deriving default results in compile errors
impl<T: RefTrait> Default for FilteredIssues<T> {
    fn default() -> Self {
        Self(BTreeSet::default())
    }
}

impl<T: RefTrait> FilteredIssues<T> {
    pub fn is_empty(&self) -> bool {
        self.0.is_empty()
    }

    pub fn convert<U: RefTrait>(&self, id_map: &HashMap<T, U>) -> Result<FilteredIssues<U>, T> {
        let mut issues = BTreeSet::new();
        for issue in self.0.iter() {
            let entities = issue
                .entities
                .iter()
                .map(|e| id_map.get(e).cloned().ok_or(*e))
                .collect::<Result<BTreeSet<_>, _>>()?;
            issues.insert(IssueKey {
                entities,
                kind: issue.kind.clone(),
            });
        }
        Ok(FilteredIssues(issues))
    }
}

#[derive(Serialize, Deserialize, Debug, Clone, Default, PartialEq)]
#[cfg_attr(feature = "bevy", derive(Component, Deref, DerefMut))]
pub struct FilteredIssueKinds(pub BTreeSet<Uuid>);

impl FilteredIssueKinds {
    pub fn is_empty(&self) -> bool {
        self.0.is_empty()
    }
}

impl<T: RefTrait> Default for SiteProperties<T> {
    fn default() -> Self {
        Self {
            name: NameOfSite("new_site".to_owned()),
            geographic_offset: GeographicComponent::default(),
            filtered_issues: FilteredIssues::default(),
            filtered_issue_kinds: FilteredIssueKinds::default(),
        }
    }
}

impl<T: RefTrait> SiteProperties<T> {
    pub fn convert<U: RefTrait>(&self, id_map: &HashMap<T, U>) -> Result<SiteProperties<U>, T> {
        Ok(SiteProperties {
            name: self.name.clone(),
            geographic_offset: self.geographic_offset.clone(),
            filtered_issues: self.filtered_issues.convert(id_map)?,
            filtered_issue_kinds: self.filtered_issue_kinds.clone(),
        })
    }
}

#[derive(Serialize, Deserialize, Debug, Clone, Default)]
pub struct Site {
    /// The site data format that is being used
    pub format_version: SemVer,
    /// Anchors that are relevant across all levels
    // TODO(MXG): Should we use a different name for this to distinguish it
    // from level anchors, or does the grouping make the intent obvious enough?
    #[serde(default, skip_serializing_if = "BTreeMap::is_empty")]
    pub anchors: BTreeMap<u32, Anchor>,
    /// Properties that are tied to the whole site
    pub properties: SiteProperties<u32>,
    /// Properties of each level
    #[serde(default, skip_serializing_if = "BTreeMap::is_empty")]
    pub levels: BTreeMap<u32, Level>,
    /// The groups of textures being used in the site
    #[serde(default, skip_serializing_if = "BTreeMap::is_empty")]
    pub textures: BTreeMap<u32, TextureGroup>,
    /// The fiducial groups that exist in the site
    #[serde(default, skip_serializing_if = "BTreeMap::is_empty")]
    pub fiducial_groups: BTreeMap<u32, FiducialGroup>,
    /// The fiducial instances that exist in Cartesian space
    #[serde(default, skip_serializing_if = "BTreeMap::is_empty")]
    pub fiducials: BTreeMap<u32, Fiducial<u32>>,
    /// Properties of each lift
    #[serde(default, skip_serializing_if = "BTreeMap::is_empty")]
    pub lifts: BTreeMap<u32, Lift<u32>>,
    /// Data related to navigation
    #[serde(default, skip_serializing_if = "Navigation::is_empty")]
    pub navigation: Navigation,
    /// Properties that describe simulated agents in the site
    #[serde(default, skip_serializing_if = "BTreeMap::is_empty")]
    pub agents: BTreeMap<u32, Agent>,
}

#[derive(Serialize, Deserialize, Debug, Clone, PartialEq, Eq)]
#[serde(transparent)]
#[cfg_attr(feature = "bevy", derive(Component, Deref, DerefMut))]
pub struct NameOfSite(pub String);

fn default_style_config() -> Style {
    Style::new()
        .depth_limit(4)
        .new_line("\n".to_string())
        .indentor("  ".to_string())
        .struct_names(false)
}

impl Site {
    pub fn to_writer<W: io::Write>(&self, writer: W) -> ron::Result<()> {
        ron::ser::to_writer_pretty(writer, self, default_style_config())
    }

    pub fn to_writer_custom<W: io::Write>(&self, writer: W, style: Style) -> ron::Result<()> {
        ron::ser::to_writer_pretty(writer, self, style)
    }

    pub fn to_string(&self) -> ron::Result<String> {
        ron::ser::to_string_pretty(self, default_style_config())
    }

    pub fn to_string_custom(&self, style: Style) -> ron::Result<String> {
        ron::ser::to_string_pretty(self, style)
    }

    pub fn from_reader<R: io::Read>(reader: R) -> ron::error::SpannedResult<Self> {
        // TODO(MXG): Validate the parsed data, e.g. make sure anchor pairs
        // belong to the same level.
        ron::de::from_reader(reader)
    }

    pub fn from_str<'a>(s: &'a str) -> ron::error::SpannedResult<Self> {
        ron::de::from_str(s)
    }

    pub fn from_bytes<'a>(s: &'a [u8]) -> ron::error::SpannedResult<Self> {
        ron::de::from_bytes(s)
    }

<<<<<<< HEAD
    pub fn get_anchor(&self, id: u32) -> Option<&Anchor> {     self.anchors     .get(&id)     .or_else(|| self.levels.values().find_map(|l| l.anchors.get(&id)))    }
=======
    pub fn get_anchor(&self, id: u32) -> Option<&Anchor> {
        self.anchors
            .get(&id)
            .or_else(|| self.levels.values().find_map(|l| l.anchors.get(&id)))
    }

    #[allow(non_snake_case)]
    pub fn blank_L1(name: String) -> Self {
        let mut site = Site::default();
        site.properties.name = NameOfSite(name);
        site.levels.insert(
            1,
            Level::new(
                LevelProperties {
                    name: NameInSite("L1".to_owned()),
                    elevation: LevelElevation(0.0),
                    ..Default::default()
                },
                RankingsInLevel::default(),
            ),
        );
        site
    }
>>>>>>> 66c16031
}

pub trait RefTrait: Ord + Eq + Copy + Send + Sync + Hash + 'static {}

impl RefTrait for u32 {}

#[cfg(feature = "bevy")]
impl RefTrait for Entity {}

#[cfg(test)]
mod tests {
    use super::*;
    use crate::legacy::building_map::BuildingMap;

    #[test]
    fn serde_roundtrip() {
        let data = std::fs::read("../assets/demo_maps/office.building.yaml").unwrap();
        let map = BuildingMap::from_bytes(&data).unwrap();
        let site_string = map.to_site().unwrap().to_string().unwrap();
        Site::from_str(&site_string).unwrap();
    }
}<|MERGE_RESOLUTION|>--- conflicted
+++ resolved
@@ -184,9 +184,6 @@
         ron::de::from_bytes(s)
     }
 
-<<<<<<< HEAD
-    pub fn get_anchor(&self, id: u32) -> Option<&Anchor> {     self.anchors     .get(&id)     .or_else(|| self.levels.values().find_map(|l| l.anchors.get(&id)))    }
-=======
     pub fn get_anchor(&self, id: u32) -> Option<&Anchor> {
         self.anchors
             .get(&id)
@@ -210,7 +207,6 @@
         );
         site
     }
->>>>>>> 66c16031
 }
 
 pub trait RefTrait: Ord + Eq + Copy + Send + Sync + Hash + 'static {}
