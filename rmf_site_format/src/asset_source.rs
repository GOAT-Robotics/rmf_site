/*
 * Copyright (C) 2022 Open Source Robotics Foundation
 *
 * Licensed under the Apache License, Version 2.0 (the "License");
 * you may not use this file except in compliance with the License.
 * You may obtain a copy of the License at
 *
 *     http://www.apache.org/licenses/LICENSE-2.0
 *
 * Unless required by applicable law or agreed to in writing, software
 * distributed under the License is distributed on an "AS IS" BASIS,
 * WITHOUT WARRANTIES OR CONDITIONS OF ANY KIND, either express or implied.
 * See the License for the specific language governing permissions and
 * limitations under the License.
 *
*/

use crate::*;
#[cfg(feature = "bevy")]
use bevy::{
    asset::{AssetPath, ParseAssetPathError},
    prelude::{Component, Reflect, ReflectComponent},
};
use pathdiff::diff_paths;
use serde::{Deserialize, Serialize};
use std::path::{Path, PathBuf};

#[derive(Serialize, Deserialize, Debug, Clone, PartialEq)]
#[cfg_attr(feature = "bevy", derive(Component, Reflect))]
#[cfg_attr(feature = "bevy", reflect(Component))]
pub enum AssetSource {
    Local(String),
    Remote(String),
    RCC(String),
    Search(String),
    RCC(String),
    Package(String),
}

impl AssetSource {
    pub fn label(&self) -> &str {
        match self {
            Self::Local(_) => "Local",
            Self::Remote(_) => "Remote",
            Self::RCC(_) => "RCC",
            Self::Search(_) => "Search",
            Self::Package(_) => "Package",
        }
    }

    /// Returns true if the asset source is a local file with a relative path.
    pub fn is_local_relative(&self) -> bool {
        if let Self::Local(asset_path) = self {
            return Path::new(asset_path).is_relative();
        }

        return false;
    }

    /// If the AssetSource contains a relative local path, this will migrate its
    /// relativity from `old_path` to `new_path`. For any other path type, this
    /// function simply returns Ok. It will return Err if diff_paths was not
    /// able to calculate how to make the asset path relative to the new path or
    /// if the result could not be converted back to a string.
    pub fn migrate_relative_path(
        &mut self,
        old_reference_path: &PathBuf,
        new_reference_path: &PathBuf,
    ) -> Result<(), ()> {
        if let Self::Local(asset_path) = self {
            if Path::new(asset_path).is_relative() {
                println!("Changing path for [{asset_path:?}]");
                let new_path = diff_paths(
                    old_reference_path.with_file_name(asset_path.clone()),
                    new_reference_path.parent().ok_or(())?,
                )
                .ok_or(())?;
                *asset_path = new_path.to_str().ok_or(())?.to_owned();
            }
        }

        Ok(())
    }

    /// Convert the asset source into an asset path without attempting to validate
    /// whether the asset path has valid syntax.
    pub unsafe fn as_unvalidated_asset_path(&self) -> String {
        match self {
            AssetSource::Remote(uri) => String::from("rmf-server://") + uri,
            AssetSource::Local(filename) => String::from("file://") + filename,
            AssetSource::Search(name) => String::from("search://") + name,
            AssetSource::RCC(name) => String::from("https://") + name,
            AssetSource::Package(path) => String::from("package://") + path,
        }
    }
}

impl Default for AssetSource {
    fn default() -> Self {
        AssetSource::Local(String::new()).into()
    }
}

<<<<<<< HEAD
// Utility functions to add / strip prefixes for using AssetSource in AssetIo objects
impl From<&Path> for AssetSource {
    fn from(path: &Path) -> Self {
        if let Some(path) = path.to_str() {
            AssetSource::from(path)
        } else {
            AssetSource::default()
        }
    }
}

// Utility functions to add / strip prefixes for using AssetSource in AssetIo objects
impl From<&str> for AssetSource {
    fn from(path: &str) -> Self {
        // TODO(luca) pattern matching here would make sure unimplemented variants are a compile error
        if let Some(path) = path.strip_prefix("rmf-server://").map(|p| p.to_string()) {
            return AssetSource::Remote(path);
        } else if let Some(path) = path.strip_prefix("file://").map(|p| p.to_string()) {
            return AssetSource::Local(path);
        } else if let Some(path) = path.strip_prefix("rcc://").map(|p| p.to_string()) {
            return AssetSource::RCC(path);
        }else if let Some(path) = path.strip_prefix("search://").map(|p| p.to_string()) {
            return AssetSource::Search(path);
        } else if let Some(path) = path.strip_prefix("bundled://").map(|p| p.to_string()) {
            return AssetSource::Bundled(path);
        } else if let Some(path) = path.strip_prefix("package://").map(|p| p.to_string()) {
            return AssetSource::Package(path);
        } else if let Some(path) = path.strip_prefix("osm-tile://").map(|p| p.to_string()) {
            if let Some(path) = path.strip_suffix(".png") {
                let coordinates: Result<Vec<_>, _> =
                    path.split(",").map(|f| f.parse::<f32>()).collect();

                match coordinates {
                    Err(_) => {
                        println!("Invalid map coordinates {}", path);
                        return AssetSource::default();
                    }
                    Ok(coordinates) => {
                        if coordinates.len() != 3 {
                            println!("Invalid map coordinates {}", path);
                            return AssetSource::default();
                        }

                        return AssetSource::OSMTile {
                            zoom: coordinates[0] as i32,
                            latitude: coordinates[1],
                            longitude: coordinates[2],
                        };
                    }
                }
            } else {
                println!("Invalid map coordinates {}", path);
                return AssetSource::default();
            }
        }
        AssetSource::default()
    }
}

impl From<&AssetSource> for String {
    fn from(asset_source: &AssetSource) -> String {
        match asset_source {
            AssetSource::RCC(uri) => String::from("rcc://") +uri,
            AssetSource::Remote(uri) => String::from("rmf-server://") + uri,
            AssetSource::Local(filename) => String::from("file://") + filename,
            AssetSource::Search(name) => String::from("search://") + name,
            AssetSource::Bundled(name) => String::from("bundled://") + name,
            AssetSource::Package(path) => String::from("package://") + path,
            AssetSource::OSMTile {
                zoom,
                latitude,
                longitude,
            } => {
                format!("osm-tile://{},{},{}.png", zoom, latitude, longitude)
            }
=======
#[cfg(feature = "bevy")]
impl TryFrom<&AssetSource> for String {
    type Error = ParseAssetPathError;
    fn try_from(asset_source: &AssetSource) -> Result<String, ParseAssetPathError> {
        // SAFETY: After we get this string, we immediately validate it before
        // returning it.
        let result = unsafe { asset_source.as_unvalidated_asset_path() };

        // Verify that the string can be parsed as an asset path before we
        // return it.
        AssetPath::try_parse(&result)
            .map(|_| ()) // drop the borrowing of result
            .map(|_| result)
    }
}

impl TryFrom<&str> for AssetSource {
    type Error = String;

    fn try_from(s: &str) -> Result<Self, Self::Error> {
        if let Some(uri) = s.strip_prefix("rmf-server://") {
            Ok(AssetSource::Remote(uri.to_owned()))
        } else if let Some(uri) = s.strip_prefix("file://") {
            Ok(AssetSource::Local(uri.to_owned()))
        } else if let Some(uri) = s.strip_prefix("search://") {
            Ok(AssetSource::Search(uri.to_owned()))
        } else if let Some(uri) = s.strip_prefix("package://") {
            Ok(AssetSource::Package(uri.to_owned()))
        } else if let Some(uri) = s.strip_prefix("https://") {
            Ok(AssetSource::RCC(uri.to_owned()))
        } else {
            Err(format!("Unsupported asset type: {}", s))
>>>>>>> c0447736
        }
    }
}

#[derive(Clone, Debug, Default, PartialEq)]
#[cfg_attr(feature = "bevy", derive(Component))]
pub struct RecallAssetSource {
    pub filename: Option<String>,
    pub remote_uri: Option<String>,
    pub search_name: Option<String>,
    pub bundled_name: Option<String>,
    pub package_path: Option<String>,
    pub map: Option<(i32, f32, f32)>,
}

//TODO(arjo) This is a slippery slope
impl Eq for RecallAssetSource {}

impl Recall for RecallAssetSource {
    type Source = AssetSource;

    fn remember(&mut self, source: &AssetSource) {
        match source {
            AssetSource::Local(name) => {
                self.filename = Some(name.clone());
            }
            AssetSource::Remote(uri) => {
                self.remote_uri = Some(uri.clone());
            }
              AssetSource::RCC(uri) => {
                self.remote_uri = Some(uri.clone());
            }
            AssetSource::Search(name) => {
                self.search_name = Some(name.clone());
            }
            AssetSource::RCC(name) => {
                self.remote_uri = Some(name.clone());
            }
            AssetSource::Package(path) => {
                self.package_path = Some(path.clone());
            }
        }
    }
}<|MERGE_RESOLUTION|>--- conflicted
+++ resolved
@@ -101,83 +101,7 @@
     }
 }
 
-<<<<<<< HEAD
-// Utility functions to add / strip prefixes for using AssetSource in AssetIo objects
-impl From<&Path> for AssetSource {
-    fn from(path: &Path) -> Self {
-        if let Some(path) = path.to_str() {
-            AssetSource::from(path)
-        } else {
-            AssetSource::default()
-        }
-    }
-}
 
-// Utility functions to add / strip prefixes for using AssetSource in AssetIo objects
-impl From<&str> for AssetSource {
-    fn from(path: &str) -> Self {
-        // TODO(luca) pattern matching here would make sure unimplemented variants are a compile error
-        if let Some(path) = path.strip_prefix("rmf-server://").map(|p| p.to_string()) {
-            return AssetSource::Remote(path);
-        } else if let Some(path) = path.strip_prefix("file://").map(|p| p.to_string()) {
-            return AssetSource::Local(path);
-        } else if let Some(path) = path.strip_prefix("rcc://").map(|p| p.to_string()) {
-            return AssetSource::RCC(path);
-        }else if let Some(path) = path.strip_prefix("search://").map(|p| p.to_string()) {
-            return AssetSource::Search(path);
-        } else if let Some(path) = path.strip_prefix("bundled://").map(|p| p.to_string()) {
-            return AssetSource::Bundled(path);
-        } else if let Some(path) = path.strip_prefix("package://").map(|p| p.to_string()) {
-            return AssetSource::Package(path);
-        } else if let Some(path) = path.strip_prefix("osm-tile://").map(|p| p.to_string()) {
-            if let Some(path) = path.strip_suffix(".png") {
-                let coordinates: Result<Vec<_>, _> =
-                    path.split(",").map(|f| f.parse::<f32>()).collect();
-
-                match coordinates {
-                    Err(_) => {
-                        println!("Invalid map coordinates {}", path);
-                        return AssetSource::default();
-                    }
-                    Ok(coordinates) => {
-                        if coordinates.len() != 3 {
-                            println!("Invalid map coordinates {}", path);
-                            return AssetSource::default();
-                        }
-
-                        return AssetSource::OSMTile {
-                            zoom: coordinates[0] as i32,
-                            latitude: coordinates[1],
-                            longitude: coordinates[2],
-                        };
-                    }
-                }
-            } else {
-                println!("Invalid map coordinates {}", path);
-                return AssetSource::default();
-            }
-        }
-        AssetSource::default()
-    }
-}
-
-impl From<&AssetSource> for String {
-    fn from(asset_source: &AssetSource) -> String {
-        match asset_source {
-            AssetSource::RCC(uri) => String::from("rcc://") +uri,
-            AssetSource::Remote(uri) => String::from("rmf-server://") + uri,
-            AssetSource::Local(filename) => String::from("file://") + filename,
-            AssetSource::Search(name) => String::from("search://") + name,
-            AssetSource::Bundled(name) => String::from("bundled://") + name,
-            AssetSource::Package(path) => String::from("package://") + path,
-            AssetSource::OSMTile {
-                zoom,
-                latitude,
-                longitude,
-            } => {
-                format!("osm-tile://{},{},{}.png", zoom, latitude, longitude)
-            }
-=======
 #[cfg(feature = "bevy")]
 impl TryFrom<&AssetSource> for String {
     type Error = ParseAssetPathError;
@@ -210,7 +134,6 @@
             Ok(AssetSource::RCC(uri.to_owned()))
         } else {
             Err(format!("Unsupported asset type: {}", s))
->>>>>>> c0447736
         }
     }
 }
